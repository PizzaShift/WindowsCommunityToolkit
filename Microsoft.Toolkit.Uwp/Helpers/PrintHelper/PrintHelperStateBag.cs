// Licensed to the .NET Foundation under one or more agreements.
// The .NET Foundation licenses this file to you under the MIT license.
// See the LICENSE file in the project root for more information.

<<<<<<< HEAD
using Microsoft.UI.Xaml;
=======
using Windows.System;
using Windows.UI.Xaml;
>>>>>>> 4f39720d

namespace Microsoft.Toolkit.Uwp.Helpers
{
    /// <summary>
    /// Internal class used to store values updated by <see cref="PrintHelper"/>.
    /// </summary>
    internal class PrintHelperStateBag
    {
        private readonly DispatcherQueue _dispatcherQueue;

        internal PrintHelperStateBag(DispatcherQueue dispatcherQueue)
        {
            _dispatcherQueue = dispatcherQueue;
        }

        /// <summary>
        /// Gets or sets the stored horizontal alignment.
        /// </summary>
        public HorizontalAlignment HorizontalAlignment { get; set; }

        /// <summary>
        /// Gets or sets the stored vertical alignment.
        /// </summary>
        public VerticalAlignment VerticalAlignment { get; set; }

        /// <summary>
        /// Gets or sets the stored width.
        /// </summary>
        public double Width { get; set; }

        /// <summary>
        /// Gets or sets the stored height.
        /// </summary>
        public double Height { get; set; }

        /// <summary>
        /// Gets or sets the stored margin.
        /// </summary>
        public Thickness Margin { get; set; }

        /// <summary>
        /// Captures the current element state.
        /// </summary>
        /// <param name="element">Element to capture state from</param>
        public void Capture(FrameworkElement element)
        {
            HorizontalAlignment = element.HorizontalAlignment;
            VerticalAlignment = element.VerticalAlignment;
            Width = element.Width;
            Height = element.Height;
            Margin = element.Margin;
        }

        /// <summary>
        /// Restores stored state to given element.
        /// </summary>
        /// <param name="element">Element to restore state to</param>
        public void Restore(FrameworkElement element)
        {
            _dispatcherQueue.ExecuteOnUIThreadAsync(() =>
            {
                element.HorizontalAlignment = HorizontalAlignment;
                element.VerticalAlignment = VerticalAlignment;
                element.Width = Width;
                element.Height = Height;
                element.Margin = Margin;
            });
        }
    }
}<|MERGE_RESOLUTION|>--- conflicted
+++ resolved
@@ -2,12 +2,8 @@
 // The .NET Foundation licenses this file to you under the MIT license.
 // See the LICENSE file in the project root for more information.
 
-<<<<<<< HEAD
+using Microsoft.System;
 using Microsoft.UI.Xaml;
-=======
-using Windows.System;
-using Windows.UI.Xaml;
->>>>>>> 4f39720d
 
 namespace Microsoft.Toolkit.Uwp.Helpers
 {
