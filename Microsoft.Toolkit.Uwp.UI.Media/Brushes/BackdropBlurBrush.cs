// Licensed to the .NET Foundation under one or more agreements.
// The .NET Foundation licenses this file to you under the MIT license.
// See the LICENSE file in the project root for more information.

//// Example brush from https://docs.microsoft.com/en-us/uwp/api/windows.ui.xaml.media.xamlcompositionbrushbase

using Microsoft.Toolkit.Uwp.UI.Media.Pipelines;
using Microsoft.UI.Composition;
using Microsoft.UI.Xaml;
using Microsoft.UI.Xaml.Media;

namespace Microsoft.Toolkit.Uwp.UI.Media
{
    /// <summary>
    /// The <see cref="BackdropBlurBrush"/> is a <see cref="Brush"/> that blurs whatever is behind it in the application.
    /// </summary>
    public class BackdropBlurBrush : XamlCompositionEffectBrushBase
    {
        /// <summary>
        /// The <see cref="EffectSetter{T}"/> instance currently in use
        /// </summary>
        private EffectSetter<float> amountSetter;

        /// <summary>
        /// Gets or sets the amount of gaussian blur to apply to the background.
        /// </summary>
        public double Amount
        {
            get => (double)GetValue(AmountProperty);
            set => SetValue(AmountProperty, value);
        }

        /// <summary>
        /// Identifies the <see cref="Amount"/> dependency property.
        /// </summary>
        public static readonly DependencyProperty AmountProperty = DependencyProperty.Register(
            nameof(Amount),
            typeof(double),
            typeof(BackdropBlurBrush),
            new PropertyMetadata(0.0, new PropertyChangedCallback(OnAmountChanged)));

        /// <summary>
        /// Updates the UI when <see cref="Amount"/> changes
        /// </summary>
        /// <param name="d">The current <see cref="BackdropBlurBrush"/> instance</param>
        /// <param name="e">The <see cref="DependencyPropertyChangedEventArgs"/> instance for <see cref="AmountProperty"/></param>
        private static void OnAmountChanged(DependencyObject d, DependencyPropertyChangedEventArgs e)
        {
            if (d is BackdropBlurBrush brush &&
                brush.CompositionBrush is CompositionBrush target)
            {
                brush.amountSetter?.Invoke(target, (float)brush.Amount);
            }
        }

        /// <inheritdoc/>
        protected override PipelineBuilder OnBrushRequested()
        {
<<<<<<< HEAD
            //return PipelineBuilder.FromBackdrop().Blur((float)Amount, out setter);
            return null;
=======
            return PipelineBuilder.FromBackdrop().Blur((float)Amount, out this.amountSetter);
>>>>>>> a8dba804
        }
    }
}<|MERGE_RESOLUTION|>--- conflicted
+++ resolved
@@ -56,12 +56,8 @@
         /// <inheritdoc/>
         protected override PipelineBuilder OnBrushRequested()
         {
-<<<<<<< HEAD
-            //return PipelineBuilder.FromBackdrop().Blur((float)Amount, out setter);
+            //return PipelineBuilder.FromBackdrop().Blur((float)Amount, out this.amountSetter);
             return null;
-=======
-            return PipelineBuilder.FromBackdrop().Blur((float)Amount, out this.amountSetter);
->>>>>>> a8dba804
         }
     }
 }