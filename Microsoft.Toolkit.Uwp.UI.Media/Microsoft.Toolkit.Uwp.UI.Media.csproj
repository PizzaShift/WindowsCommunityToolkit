--- conflicted
+++ resolved
@@ -40,12 +40,7 @@
   </PropertyGroup>
 
   <ItemGroup>
-<<<<<<< HEAD
-    <PackageReference Include="System.Threading.Tasks.Extensions" Version="4.5.3" />
+    <PackageReference Include="System.Threading.Tasks.Extensions" Version="4.5.4" />
     <!--<PackageReference Include="Win2D.uwp" Version="1.25.0" />-->
-=======
-    <PackageReference Include="System.Threading.Tasks.Extensions" Version="4.5.4" />
-    <PackageReference Include="Win2D.uwp" Version="1.25.0" />
->>>>>>> a8dba804
   </ItemGroup>
 </Project>