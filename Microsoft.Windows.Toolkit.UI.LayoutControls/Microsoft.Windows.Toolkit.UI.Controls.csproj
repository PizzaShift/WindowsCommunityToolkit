--- conflicted
+++ resolved
@@ -49,14 +49,11 @@
     <Compile Include="HamburgerMenu\HamburgerMenu.Events.cs" />
     <Compile Include="HamburgerMenu\HamburgerMenu.cs" />
     <Compile Include="Properties\AssemblyInfo.cs" />
-<<<<<<< HEAD
     <Compile Include="VariableSizedGrid\VariableSizedGrid.Properties.cs" />
     <Compile Include="VariableSizedGrid\VariableSizedGrid.cs" />
     <Compile Include="VariableSizedGrid\VariableSizedGridPanel.cs" />
-=======
     <Compile Include="ResponsiveGridView\ResponsiveGridView.Properties.cs" />
     <Compile Include="ResponsiveGridView\ResponsiveGridView.cs" />
->>>>>>> be75c140
   </ItemGroup>
   <ItemGroup>
     <Page Include="HamburgerMenu\HamburgerMenu.xaml">
@@ -68,14 +65,14 @@
       <Generator>MSBuild:Compile</Generator>
       <SubType>Designer</SubType>
     </Page>
+    <Page Include="VariableSizedGrid\VariableSizedGrid.xaml">
+      <Generator>MSBuild:Compile</Generator>
+      <SubType>Designer</SubType>
+    </Page>
     <Page Include="Themes\Generic.xaml">
       <SubType>Designer</SubType>
       <Generator>MSBuild:Compile</Generator>
       <CopyToOutputDirectory>PreserveNewest</CopyToOutputDirectory>
-    </Page>
-    <Page Include="VariableSizedGrid\VariableSizedGrid.xaml">
-      <Generator>MSBuild:Compile</Generator>
-      <SubType>Designer</SubType>
     </Page>
   </ItemGroup>
   <ItemGroup />
