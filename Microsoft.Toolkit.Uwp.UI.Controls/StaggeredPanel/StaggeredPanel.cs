// Licensed to the .NET Foundation under one or more agreements.
// The .NET Foundation licenses this file to you under the MIT license.
// See the LICENSE file in the project root for more information.

using System;
using System.Linq;
using Windows.Foundation;
using Windows.UI.Xaml;
using Windows.UI.Xaml.Controls;

namespace Microsoft.Toolkit.Uwp.UI.Controls
{
    /// <summary>
    /// Arranges child elements into a staggered grid pattern where items are added to the column that has used least amount of space.
    /// </summary>
    public class StaggeredPanel : Panel
    {
        private double _columnWidth;

        /// <summary>
        /// Initializes a new instance of the <see cref="StaggeredPanel"/> class.
        /// </summary>
        public StaggeredPanel()
        {
            RegisterPropertyChangedCallback(Panel.HorizontalAlignmentProperty, OnHorizontalAlignmentChanged);
        }

        /// <summary>
        /// Gets or sets the desired width for each column.
        /// </summary>
        /// <remarks>
        /// The width of columns can exceed the DesiredColumnWidth if the HorizontalAlignment is set to Stretch.
        /// </remarks>
        public double DesiredColumnWidth
        {
            get { return (double)GetValue(DesiredColumnWidthProperty); }
            set { SetValue(DesiredColumnWidthProperty, value); }
        }

        /// <summary>
        /// Identifies the <see cref="DesiredColumnWidth"/> dependency property.
        /// </summary>
        /// <returns>The identifier for the <see cref="DesiredColumnWidth"/> dependency property.</returns>
        public static readonly DependencyProperty DesiredColumnWidthProperty = DependencyProperty.Register(
            nameof(DesiredColumnWidth),
            typeof(double),
            typeof(StaggeredPanel),
            new PropertyMetadata(250d, OnDesiredColumnWidthChanged));

        /// <summary>
        /// Gets or sets the distance between the border and its child object.
        /// </summary>
        /// <returns>
        /// The dimensions of the space between the border and its child as a Thickness value.
        /// Thickness is a structure that stores dimension values using pixel measures.
        /// </returns>
        public Thickness Padding
        {
            get { return (Thickness)GetValue(PaddingProperty); }
            set { SetValue(PaddingProperty, value); }
        }

        /// <summary>
        /// Identifies the Padding dependency property.
        /// </summary>
        /// <returns>The identifier for the <see cref="Padding"/> dependency property.</returns>
        public static readonly DependencyProperty PaddingProperty = DependencyProperty.Register(
            nameof(Padding),
            typeof(Thickness),
            typeof(StaggeredPanel),
            new PropertyMetadata(default(Thickness), OnPaddingChanged));

        /// <summary>
        /// Gets or sets the spacing between columns of items.
        /// </summary>
        public double ColumnSpacing
        {
            get { return (double)GetValue(ColumnSpacingProperty); }
            set { SetValue(ColumnSpacingProperty, value); }
        }

        /// <summary>
        /// Identifies the <see cref="ColumnSpacing"/> dependency property.
        /// </summary>
        public static readonly DependencyProperty ColumnSpacingProperty = DependencyProperty.Register(
            nameof(ColumnSpacing),
            typeof(double),
            typeof(StaggeredPanel),
            new PropertyMetadata(0d, OnPaddingChanged));

        /// <summary>
        /// Gets or sets the spacing between rows of items.
        /// </summary>
        public double RowSpacing
        {
            get { return (double)GetValue(RowSpacingProperty); }
            set { SetValue(RowSpacingProperty, value); }
        }

        /// <summary>
        /// Identifies the <see cref="RowSpacing"/> dependency property.
        /// </summary>
        public static readonly DependencyProperty RowSpacingProperty = DependencyProperty.Register(
            nameof(RowSpacing),
            typeof(double),
            typeof(StaggeredPanel),
            new PropertyMetadata(0d, OnPaddingChanged));

        /// <inheritdoc/>
        protected override Size MeasureOverride(Size availableSize)
        {
            double availableWidth = availableSize.Width - Padding.Left - Padding.Right;
            double availableHeight = availableSize.Height - Padding.Top - Padding.Bottom;

            _columnWidth = Math.Min(DesiredColumnWidth, availableWidth);
            int numColumns = (int)Math.Floor(availableWidth / _columnWidth);

            // adjust for column spacing on all columns expect the first
            double totalWidth = _columnWidth + ((numColumns - 1) * (_columnWidth + ColumnSpacing));
            if (totalWidth > availableWidth)
            {
                numColumns--;
            }

            if (HorizontalAlignment == HorizontalAlignment.Stretch)
            {
                availableWidth = availableWidth - ((numColumns - 1) * ColumnSpacing);
                _columnWidth = availableWidth / numColumns;
            }

            var columnHeights = new double[numColumns];
            var itemsPerColumn = new double[numColumns];

            for (int i = 0; i < Children.Count; i++)
            {
                var columnIndex = GetColumnIndex(columnHeights);

                var child = Children[i];
                child.Measure(new Size(_columnWidth, availableHeight));
                var elementSize = child.DesiredSize;
                columnHeights[columnIndex] += elementSize.Height + (itemsPerColumn[columnIndex] > 0 ? RowSpacing : 0);
                itemsPerColumn[columnIndex]++;
            }

            double desiredHeight = columnHeights.Max();

            return new Size(availableWidth, desiredHeight);
        }

        /// <inheritdoc/>
        protected override Size ArrangeOverride(Size finalSize)
        {
            double horizontalOffset = Padding.Left;
            double verticalOffset = Padding.Top;
            int numColumns = (int)Math.Floor(finalSize.Width / _columnWidth);

            // adjust for horizontal spacing on all columns expect the first
            double totalWidth = _columnWidth + ((numColumns - 1) * (_columnWidth + ColumnSpacing));
            if (totalWidth > finalSize.Width)
            {
                numColumns--;
            }

            if (HorizontalAlignment == HorizontalAlignment.Right)
            {
                horizontalOffset += finalSize.Width - (numColumns * _columnWidth);
            }
            else if (HorizontalAlignment == HorizontalAlignment.Center)
            {
                horizontalOffset += (finalSize.Width - (numColumns * _columnWidth)) / 2;
            }

            var columnHeights = new double[numColumns];
            var itemsPerColumn = new double[numColumns];

            for (int i = 0; i < Children.Count; i++)
            {
                var columnIndex = GetColumnIndex(columnHeights);

                var child = Children[i];
                var elementSize = child.DesiredSize;

                double elementHeight = elementSize.Height;

<<<<<<< HEAD
                double itemHorizontalOffset = horizontalOffset + (_columnWidth * columnIndex) + (ColumnSpacing * columnIndex);
                double itemVerticalOffset = columnHeights[columnIndex] + verticalOffset + (RowSpacing * itemsPerColumn[columnIndex]);

                Rect bounds = new Rect(itemHorizontalOffset, itemVerticalOffset, _columnWidth, elementHeight);
=======
                Rect bounds = new Rect(horizontalOffset + (_columnWidth * columnIndex), columnHeights[columnIndex] + verticalOffset, _columnWidth, elementHeight);
>>>>>>> 2ff0ffc4
                child.Arrange(bounds);

                columnHeights[columnIndex] += elementSize.Height;
                itemsPerColumn[columnIndex]++;
            }

            return base.ArrangeOverride(finalSize);
        }

        private static void OnDesiredColumnWidthChanged(DependencyObject d, DependencyPropertyChangedEventArgs e)
        {
            var panel = (StaggeredPanel)d;
            panel.InvalidateMeasure();
        }

        private static void OnPaddingChanged(DependencyObject d, DependencyPropertyChangedEventArgs e)
        {
            var panel = (StaggeredPanel)d;
            panel.InvalidateMeasure();
        }

        private void OnHorizontalAlignmentChanged(DependencyObject sender, DependencyProperty dp)
        {
            InvalidateMeasure();
        }

        private int GetColumnIndex(double[] columnHeights)
        {
            int columnIndex = 0;
            double height = columnHeights[0];
            for (int j = 1; j < columnHeights.Length; j++)
            {
                if (columnHeights[j] < height)
                {
                    columnIndex = j;
                    height = columnHeights[j];
                }
            }

            return columnIndex;
        }
    }
}<|MERGE_RESOLUTION|>--- conflicted
+++ resolved
@@ -182,14 +182,10 @@
 
                 double elementHeight = elementSize.Height;
 
-<<<<<<< HEAD
                 double itemHorizontalOffset = horizontalOffset + (_columnWidth * columnIndex) + (ColumnSpacing * columnIndex);
                 double itemVerticalOffset = columnHeights[columnIndex] + verticalOffset + (RowSpacing * itemsPerColumn[columnIndex]);
 
                 Rect bounds = new Rect(itemHorizontalOffset, itemVerticalOffset, _columnWidth, elementHeight);
-=======
-                Rect bounds = new Rect(horizontalOffset + (_columnWidth * columnIndex), columnHeights[columnIndex] + verticalOffset, _columnWidth, elementHeight);
->>>>>>> 2ff0ffc4
                 child.Arrange(bounds);
 
                 columnHeights[columnIndex] += elementSize.Height;
