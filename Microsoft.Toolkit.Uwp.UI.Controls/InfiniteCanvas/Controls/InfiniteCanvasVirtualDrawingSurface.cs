--- conflicted
+++ resolved
@@ -86,10 +86,7 @@
 
         internal void SetScale(float zoomFactor)
         {
-<<<<<<< HEAD
             /*
-            _screenScale = DisplayInformation.GetForCurrentView().RawPixelsPerViewPixel;
-=======
             if (ControlHelpers.IsXamlRootAvailable && XamlRoot != null)
             {
                 _screenScale = XamlRoot.RasterizationScale;
@@ -99,7 +96,6 @@
                 _screenScale = DisplayInformation.GetForCurrentView().RawPixelsPerViewPixel;
             }
 
->>>>>>> 4f39720d
             var scale = _screenScale * zoomFactor;
             _surfaceBrush.Scale = new Vector2((float)(1 / scale));
             _surfaceBrush.BitmapInterpolationMode = CompositionBitmapInterpolationMode.NearestNeighbor;
