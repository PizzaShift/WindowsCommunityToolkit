﻿<Project Sdk="Microsoft.NET.Sdk">

  <PropertyGroup>
    <TargetFramework>netcoreapp5.0</TargetFramework>
    <Title>Windows Community Toolkit Controls</Title>
    <Description>
      This library provides XAML templated controls. It is part of the Windows Community Toolkit.
      
      Controls:
        - AdaptiveGridView: Presents items in a evenly-spaced set of columns to fill the total available space.
        - BladeView: Provides a horizontal collection of blades for master-detail scenarios.
        - CameraPreview: Easily preview video from camera sources and get realtime frames from the selected source.
        - Carousel: Presents items in a carousel control.
        - DockPanel: Define areas where you can arrange child elements either horizontally or vertically, relative to each other.
        - DropShadowPanel: DropShadowPanel contol allows the creation of a DropShadow for any Xaml FrameworkElement in markup.
        - Expander: Expander allows user to show/hide content based on a boolean state.
        - GridSplitter: A the control that redistributes space between columns or rows of a Grid control.
        - HeaderedContentControl: Provides a header to content.
        - HeaderedItemsControl: Provides a header to items.
        - HeaderedTextBlock: Provide a header for read only text.
        - ImageCropper: ImageCropper control allows user to crop image freely.
        - ImageEx: Images are downloaded asynchronously showing a load indicator and can be stored in a local cache.
        - InAppNotification: Show local notifications in your application.
        - InfiniteCanvas: Supports Infinite Scrolling, Ink, Text, Format Text, Zoom in/out, Redo, Undo, Export &amp; Import.
        - LayoutTransformControl: Support for transformations as if applied by LayoutTransform.
        - Loading: Helps to show content with animation to the user while the app is doing some calculation.
        - MarkdownTextBlock: An efficient and extensible control that can parse and render markdown.
        - MasterDetailsView: Implements the Master/Details design pattern.
        - OrbitView: Positions items in a circle around a center element and supports orbits and anchors.
        - RadialGauge: Displays a value within a range, using a needle on a circular face.
        - RadialProgressBar: Displays progress as a circle getting filled.
        - RangeSelector: "Double slider" control for range values.
        - RemoteDevicePicker: Remote Device Picker Control for Project Rome.
        - RotatorTile: Rotates through a set of items one-by-one like a live-tile.
        - ScrollHeader: A UI control that works as a ListView or GridView header control with quick return, sticky and fade behavior.
        - StaggeredPanel: Layout of items in a column approach where an item will be added to whichever column has used the least amount of space.
        - TextToolbar: A Toolbar for Editing Text attached to a RichEditBox. It can format RTF, Markdown, or use a Custom Formatter.
        - TileControl: A ContentControl that show an image repeated many times.
        - TokenizingTextBox: An AutoSuggestBox like control which places entered input into easily removed containers for contacts or tags.
        - UniformGrid: Presents items in a evenly-spaced set of rows or columns to fill the total available display space.
        - WrapPanel: Positions child elements in sequential position from left to right and breaks content to the next line.
    </Description>
    <PackageTags>UWP Toolkit Windows Controls XAML Range WrapPanel Adaptive Markdown BladeView Blade CameraPreview Camera Carousel DockPanel DropShadow Expander GridSplitter HeaderedContent ImageEx InAppNotification InfiniteCanvas Master Details MasterDetails Orbit Radial Gauge RadiaGauge RadialProgressBar Scroll ScrollHeader StaggeredPanel Staggered Tile Tokenizing TextBox UniformGrid Uniform Grid</PackageTags>
    <!-- ARM64 builds for managed apps use .NET Native. We can't use the Reflection Provider for that. -->
    <EnableTypeInfoReflection Condition="'$(Configuration)' == 'Debug'">false</EnableTypeInfoReflection>
  </PropertyGroup>

  <ItemGroup>
<<<<<<< HEAD
    <PackageReference Include="ColorCode.WinUI" Version="8.0.0-preview1" />
=======
    <PackageReference Include="ColorCode.UWP" Version="2.0.6" />
>>>>>>> a8dba804
    <PackageReference Include="System.ValueTuple" Version="4.5.0" />
    <ProjectReference Include="..\Microsoft.Toolkit.Uwp.UI.Animations\Microsoft.Toolkit.Uwp.UI.Animations.csproj" />
    <ProjectReference Include="..\Microsoft.Toolkit.Uwp\Microsoft.Toolkit.Uwp.csproj" />
    <ProjectReference Include="..\Microsoft.Toolkit.Parsers\Microsoft.Toolkit.Parsers.csproj" />
  </ItemGroup>
 
  <ItemGroup>
    <None Include="VisualStudioToolsManifest.xml" Pack="true" PackagePath="tools" />
    <None Include="$(OutDir)\Design\$(MSBuildProjectName).Design.dll;$(OutDir)\Design\$(MSBuildProjectName).Design.pdb" Pack="true" PackagePath="lib\$(TargetFramework)\Design" />
  </ItemGroup>
 
  <ItemGroup>
    <Page Update="ImageCropper\ImageCropper.xaml">
      <Generator>MSBuild:Compile</Generator>
    </Page>
    <Page Update="ImageCropper\ImageCropperThumb.xaml">
      <Generator>MSBuild:Compile</Generator>
    </Page>
  </ItemGroup>
   
  <ItemGroup>
     <Page Update="RemoteDevicePicker\RemoteDevicePicker.xaml">
      <SubType>Designer</SubType>
    </Page>
     <Page Update="TokenizingTextBox\TokenizingTextBox.xaml">
       <Generator>MSBuild:Compile</Generator>
     </Page>
     <Page Update="TokenizingTextBox\TokenizingTextBoxItem.xaml">
       <Generator>MSBuild:Compile</Generator>
     </Page>
  </ItemGroup>

  <ItemGroup>
    <PRIResource Include="Strings\en-us\Resources.resw" />
  </ItemGroup>
</Project><|MERGE_RESOLUTION|>--- conflicted
+++ resolved
@@ -41,16 +41,10 @@
         - WrapPanel: Positions child elements in sequential position from left to right and breaks content to the next line.
     </Description>
     <PackageTags>UWP Toolkit Windows Controls XAML Range WrapPanel Adaptive Markdown BladeView Blade CameraPreview Camera Carousel DockPanel DropShadow Expander GridSplitter HeaderedContent ImageEx InAppNotification InfiniteCanvas Master Details MasterDetails Orbit Radial Gauge RadiaGauge RadialProgressBar Scroll ScrollHeader StaggeredPanel Staggered Tile Tokenizing TextBox UniformGrid Uniform Grid</PackageTags>
-    <!-- ARM64 builds for managed apps use .NET Native. We can't use the Reflection Provider for that. -->
-    <EnableTypeInfoReflection Condition="'$(Configuration)' == 'Debug'">false</EnableTypeInfoReflection>
   </PropertyGroup>
 
   <ItemGroup>
-<<<<<<< HEAD
     <PackageReference Include="ColorCode.WinUI" Version="8.0.0-preview1" />
-=======
-    <PackageReference Include="ColorCode.UWP" Version="2.0.6" />
->>>>>>> a8dba804
     <PackageReference Include="System.ValueTuple" Version="4.5.0" />
     <ProjectReference Include="..\Microsoft.Toolkit.Uwp.UI.Animations\Microsoft.Toolkit.Uwp.UI.Animations.csproj" />
     <ProjectReference Include="..\Microsoft.Toolkit.Uwp\Microsoft.Toolkit.Uwp.csproj" />
@@ -63,27 +57,6 @@
   </ItemGroup>
  
   <ItemGroup>
-    <Page Update="ImageCropper\ImageCropper.xaml">
-      <Generator>MSBuild:Compile</Generator>
-    </Page>
-    <Page Update="ImageCropper\ImageCropperThumb.xaml">
-      <Generator>MSBuild:Compile</Generator>
-    </Page>
-  </ItemGroup>
-   
-  <ItemGroup>
-     <Page Update="RemoteDevicePicker\RemoteDevicePicker.xaml">
-      <SubType>Designer</SubType>
-    </Page>
-     <Page Update="TokenizingTextBox\TokenizingTextBox.xaml">
-       <Generator>MSBuild:Compile</Generator>
-     </Page>
-     <Page Update="TokenizingTextBox\TokenizingTextBoxItem.xaml">
-       <Generator>MSBuild:Compile</Generator>
-     </Page>
-  </ItemGroup>
-
-  <ItemGroup>
     <PRIResource Include="Strings\en-us\Resources.resw" />
   </ItemGroup>
 </Project>