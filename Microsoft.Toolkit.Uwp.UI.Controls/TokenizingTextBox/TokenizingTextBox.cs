--- conflicted
+++ resolved
@@ -7,11 +7,7 @@
 using System.Diagnostics;
 using System.Linq;
 using Microsoft.Toolkit.Uwp.Extensions;
-<<<<<<< HEAD
-
-=======
 using Microsoft.Toolkit.Uwp.UI.Extensions;
->>>>>>> 238762ed
 using Windows.ApplicationModel.DataTransfer;
 using Windows.System;
 using Windows.UI.Core;
@@ -40,11 +36,7 @@
         public TokenizingTextBox()
         {
             DefaultStyleKey = typeof(TokenizingTextBox);
-<<<<<<< HEAD
             TokenizedItemsInternal.Clear();
-=======
-            TokenizedItems.Clear();
->>>>>>> 238762ed
         }
 
         /// <inheritdoc/>
@@ -81,11 +73,7 @@
             ContextFlyout = menuFlyout;
         }
 
-<<<<<<< HEAD
-        private void AutoSuggestBox_KeyDown(object sender, KeyRoutedEventArgs e)
-=======
         private async void AutoSuggestBox_KeyDown(object sender, KeyRoutedEventArgs e)
->>>>>>> 238762ed
         {
             switch (e.Key)
             {
@@ -165,11 +153,8 @@
 
         private void AutoSuggestBox_TextChanged(AutoSuggestBox sender, AutoSuggestBoxTextChangedEventArgs args)
         {
-<<<<<<< HEAD
             TextChanged?.Invoke(sender, args);
 
-=======
->>>>>>> 238762ed
             string t = sender.Text.Trim();
 
             if (t.Contains(TokenDelimiter))
@@ -202,11 +187,7 @@
         private void TokenizingTextBoxItem_ClearClicked(TokenizingTextBoxItem sender, RoutedEventArgs args)
         {
             bool removeMulti = false;
-<<<<<<< HEAD
             foreach (var item in SelectedItemsInternal)
-=======
-            foreach (var item in SelectedItems)
->>>>>>> 238762ed
             {
                 if (item == sender)
                 {
@@ -217,15 +198,9 @@
 
             if (removeMulti)
             {
-<<<<<<< HEAD
                 while (SelectedItemsInternal.Count > 0)
                 {
                     var b = SelectedItemsInternal[0] as TokenizingTextBoxItem;
-=======
-                while (SelectedItems.Count > 0)
-                {
-                    var b = SelectedItems[0] as TokenizingTextBoxItem;
->>>>>>> 238762ed
                     RemoveToken(b);
                 }
             }
@@ -257,19 +232,11 @@
 
                 if (item.IsSelected)
                 {
-<<<<<<< HEAD
                     SelectedItemsInternal.Add(item);
                 }
                 else
                 {
                     SelectedItemsInternal.Remove(item);
-=======
-                    SelectedItems.Add(sender);
-                }
-                else
-                {
-                    SelectedItems.Remove(sender);
->>>>>>> 238762ed
                 }
 
                 TokenItemClicked?.Invoke(this, item); // TODO: Do we want to use EventArgs here to have the OriginalSource like ItemClickEventArgs?
@@ -301,11 +268,7 @@
             var i = _wrapPanel.Children.Count - 1;
             _wrapPanel.Children.Insert(i, item);
 
-<<<<<<< HEAD
             TokenizedItemsInternal.Add(item);
-=======
-            TokenizedItems.Add(item.Content);
->>>>>>> 238762ed
 
             TokenItemAdded?.Invoke(this, item);
         }
@@ -361,22 +324,14 @@
 
         private void CopySelectedToclipboard()
         {
-<<<<<<< HEAD
             if (SelectedItemsInternal.Count > 0)
-=======
-            if (SelectedItems.Count > 0)
->>>>>>> 238762ed
             {
                 DataPackage dataPackage = new DataPackage();
                 dataPackage.RequestedOperation = DataPackageOperation.Copy;
 
                 string tokenString = string.Empty;
                 bool addSeparator = false;
-<<<<<<< HEAD
                 foreach (TokenizingTextBoxItem item in SelectedItemsInternal)
-=======
-                foreach (TokenizingTextBoxItem item in SelectedItems)
->>>>>>> 238762ed
                 {
                     if (addSeparator)
                     {
@@ -405,13 +360,8 @@
                 return;
             }
 
-<<<<<<< HEAD
             SelectedItemsInternal.Remove(item);
             TokenizedItemsInternal.Remove(item);
-=======
-            SelectedItems.Remove(item);
-            TokenizedItems.Remove(item);
->>>>>>> 238762ed
 
             var itemIndex = Math.Max(_wrapPanel.Children.IndexOf(item) - 1, 0);
             _wrapPanel.Children.Remove(item);
@@ -429,11 +379,7 @@
                 if (child is TokenizingTextBoxItem item)
                 {
                     item.IsSelected = true;
-<<<<<<< HEAD
                     SelectedItemsInternal.Add(item);
-=======
-                    SelectedItems.Add(item);
->>>>>>> 238762ed
                 }
             }
         }
