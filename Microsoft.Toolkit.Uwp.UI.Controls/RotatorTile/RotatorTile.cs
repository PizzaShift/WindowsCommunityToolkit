--- conflicted
+++ resolved
@@ -483,12 +483,7 @@
             }
             else if (e.Action == NotifyCollectionChangedAction.Add)
             {
-<<<<<<< HEAD
-                int endIndex = e.NewStartingIndex + (int)e.NewItems.Size;
                 if (e.NewItems?.Size > 0)
-=======
-                if (e.NewItems?.Count > 0)
->>>>>>> 5e030db3
                 {
                     if (_currentIndex < 0)
                     {
