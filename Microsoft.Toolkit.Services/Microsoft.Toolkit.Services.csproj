--- conflicted
+++ resolved
@@ -46,7 +46,6 @@
 
   <ItemGroup Condition="'$(TargetFramework)'=='net462'">
     <Reference Include="System.Web" />
-<<<<<<< HEAD
     <Reference Include="System.Xaml">
       <RequiredTargetFramework>4.0</RequiredTargetFramework>
     </Reference>
@@ -63,10 +62,6 @@
       <DependentUpon>PlatformSpecific\NetFramework\PopupWPF.xaml</DependentUpon>
       <SubType>Code</SubType>
     </Compile>-->
-=======
-    <PackageReference Include="Microsoft.Toolkit.Wpf.UI.Controls.WebView" Version="[5.0.0-preview.gb86cb1c4cb,)" />
-    <PackageReference Include="Microsoft.Toolkit.Forms.UI.Controls.WebView" Version="[5.0.0-preview.gb86cb1c4cb,)" />
->>>>>>> a294b854
   </ItemGroup>
 
   <ItemGroup Condition="!('$(TargetFramework)'=='net5.0')">
