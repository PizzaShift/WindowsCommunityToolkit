trigger:
- master
- rel/*

pr:
- master
- rel/*

pool:
  vmImage: windows-2019

variables: 
  BuildConfiguration: Release

steps:
- task: BatchScript@1
  inputs:
    filename: "C:\\Program Files (x86)\\Microsoft Visual Studio\\2019\\Enterprise\\Common7\\Tools\\VsDevCmd.bat"
    arguments: -no_logo
    modifyEnvironment: true
  displayName: Setup Environment Variables
  
<<<<<<< HEAD
- task: NuGetToolInstaller@1
  displayName: Use NuGet 5.5.1
  inputs:
    versionSpec: 5.5.1

- task: NuGetAuthenticate@0
  displayName: 'NuGet Authenticate'
  inputs:
    forceReinstallCredentialProvider: true
=======
- task: NuGetToolInstaller@0
  displayName: Use NuGet 5.6.0
  inputs:
    versionSpec: 5.6.0
>>>>>>> a294b854

- task: DotNetCoreCLI@2
  inputs:
    command: custom
    custom: tool
    arguments: install --tool-path . nbgv
  displayName: Install NBGV tool

- script: nbgv cloud
  displayName: Set Version

- powershell: |
   Write-Host "##vso[task.setvariable variable=PATH;]${env:LocalAppData}\Microsoft\dotnet;${env:PATH}";
   
   [Net.ServicePointManager]::SecurityProtocol = [Net.SecurityProtocolType]::Tls12; 
   
   dotnet new globaljson --sdk-version "$($env:NET5_SDK_VERSION)" 
   
   &([scriptblock]::Create((Invoke-WebRequest -UseBasicParsing 'https://dot.net/v1/dotnet-install.ps1'))) -Version "$($env:NET5_SDK_VERSION)" -Architecture "x64" -AzureFeed "$($env:NET5_SDK_FEED)"
   
  failOnStderr: true
  displayName: 'Install .NET 5 SDK'

- powershell: .\build\build.ps1 -target=Build
  displayName: Build

#- powershell: .\build\build.ps1 -target=Test
#  displayName: Test

- powershell: .\build\build.ps1 -target=Package
  displayName: Package

- task: PublishTestResults@2
  inputs:
    testResultsFormat: 'VSTest'
    testResultsFiles: '**/VsTestResults*.trx'
  displayName: Publish Test Results
  condition: succeededOrFailed()

- task: PowerShell@2
  displayName: Authenticode Sign Packages
  inputs:
    filePath: build/Sign-Package.ps1
  env:
    SignClientUser: $(SignClientUser)
    SignClientSecret: $(SignClientSecret)
    ArtifactDirectory: bin\nupkg
  condition: and(succeeded(), not(eq(variables['build.reason'], 'PullRequest')), not(eq(variables['SignClientSecret'], '')), not(eq(variables['SignClientUser'], '')))

- task: PublishBuildArtifacts@1
  displayName: Publish Package Artifacts
  inputs:
    pathToPublish: .\bin\nupkg
    artifactType: container
    artifactName: Packages<|MERGE_RESOLUTION|>--- conflicted
+++ resolved
@@ -20,22 +20,15 @@
     modifyEnvironment: true
   displayName: Setup Environment Variables
   
-<<<<<<< HEAD
 - task: NuGetToolInstaller@1
-  displayName: Use NuGet 5.5.1
+  displayName: Use NuGet 5.6.0
   inputs:
-    versionSpec: 5.5.1
+    versionSpec: 5.6.0
 
 - task: NuGetAuthenticate@0
   displayName: 'NuGet Authenticate'
   inputs:
     forceReinstallCredentialProvider: true
-=======
-- task: NuGetToolInstaller@0
-  displayName: Use NuGet 5.6.0
-  inputs:
-    versionSpec: 5.6.0
->>>>>>> a294b854
 
 - task: DotNetCoreCLI@2
   inputs:
