---
title: AdvancedCollectionView
author: nmetulev
description: The AdvancedCollectionView is a collection view implementation that support filtering, sorting and incremental loading. It's meant to be used in a viewmodel. 
keywords: windows 10, uwp, uwp community toolkit, uwp toolkit, AdvancedCollectionView
dev_langs:
  - csharp
  - vb
---

# AdvancedCollectionView

The [AdvancedCollectionView](https://docs.microsoft.com/dotnet/api/microsoft.toolkit.uwp.ui.advancedcollectionview) is a collection view implementation that support filtering, sorting and incremental loading. It's meant to be used in a viewmodel. 

## Usage

In your viewmodel instead of having a public [IEnumerable](https://docs.microsoft.com/dotnet/core/api/system.collections.generic.ienumerable-1) of some sort to be bound to an eg. [Listview](https://docs.microsoft.com/uwp/api/Windows.UI.Xaml.Controls.ListView), create a public AdvancedCollectionView and pass your list in the constructor to it. If you've done that you can use the many useful features it provides:

* sorting your list using the `SortDirection` helper: specify any number of property names to sort on with the direction desired
* filtering your list using a [Predicate](https://docs.microsoft.com/dotnet/core/api/system.predicate-1): this will automatically filter your list only to the items that pass the check by the predicate provided
* deferring notifications using the `NotificationDeferrer` helper: with a convenient _using_ pattern you can increase performance while doing large-scale modifications in your list by waiting with updates until you've completed your work
* incremental loading: if your source collection supports the feature then AdvancedCollectionView will do as well (it simply forwards the calls)
* live shaping: when constructing the `AdvancedCollectionView` you may specify that the collection use live shaping. This means that the collection will re-filter or re-sort if there are changes to the sort properties or filter properties that are specified using `ObserveFilterProperty`

## Example

```csharp
<<<<<<< HEAD
// Be sure to include the using at the top of the file:
//using Microsoft.Toolkit.Uwp.UI;
=======
using Microsoft.Toolkit.Uwp.UI;
>>>>>>> 44e9edad

// Grab a sample type
public class Person
{
    public string Name { get; set; }
}

// Set up the original list with a few sample items
var oc = new ObservableCollection<Person>
{
    new Person { Name = "Staff" },
    new Person { Name = "42" },
    new Person { Name = "Swan" },
    new Person { Name = "Orchid" },
    new Person { Name = "15" },
    new Person { Name = "Flame" },
    new Person { Name = "16" },
    new Person { Name = "Arrow" },
    new Person { Name = "Tempest" },
    new Person { Name = "23" },
    new Person { Name = "Pearl" },
    new Person { Name = "Hydra" },
    new Person { Name = "Lamp Post" },
    new Person { Name = "4" },
    new Person { Name = "Looking Glass" },
    new Person { Name = "8" },
};

// Set up the AdvancedCollectionView with live shaping enabled to filter and sort the original list
<<<<<<< HEAD
=======

>>>>>>> 44e9edad
var acv = new AdvancedCollectionView(oc, true);

// Let's filter out the integers
int nul;
acv.Filter = x => !int.TryParse(((Person)x).Name, out nul);

// And sort ascending by the property "Name"
acv.SortDescriptions.Add(new SortDescription("Name", SortDirection.Ascending));

// Let's add a Person to the observable collection
var person = new Person { Name = "Aardvark" };
oc.Add(person);

// Our added person is now at the top of the list, but if we rename this person, we can trigger a re-sort
person.Name = "Zaphod"; // Now a re-sort is triggered and person will be last in the list

// AdvancedCollectionView can be bound to anything that uses collections. 
YourListView.ItemsSource = acv;
<<<<<<< HEAD
```
```vb
' Be sure to include the using at the top of the file:
'Imports Microsoft.Toolkit.Uwp.UI

' Grab a sample type
Public Class Person
    Public Property Name As String
End Class

' Set up the original list with a few sample items
Dim oc = New ObservableCollection(Of Person) From {
    New Person With {.Name = "Staff"},
    New Person With {.Name = "42"},
    New Person With {.Name = "Swan"},
    New Person With {.Name = "Orchid"},
    New Person With {.Name = "15"},
    New Person With {.Name = "Flame"},
    New Person With {.Name = "16"},
    New Person With {.Name = "Arrow"},
    New Person With {.Name = "Tempest"},
    New Person With {.Name = "23"},
    New Person With {.Name = "Pearl"},
    New Person With {.Name = "Hydra"},
    New Person With {.Name = "Lamp Post"},
    New Person With {.Name = "4"},
    New Person With {.Name = "Looking Glass"},
    New Person With {.Name = "8"}
}

' Set up the AdvancedCollectionView with live shaping enabled to filter and sort the original list
Dim acv = New AdvancedCollectionView(oc, True)

' Let's filter out the integers
Dim nul As Integer
acv.Filter = Function(x) Not Integer.TryParse((CType(x, Person)).Name, nul)

' And sort ascending by the property "Name"
acv.SortDescriptions.Add(New SortDescription("Name", SortDirection.Ascending))

' Let's add a Person to the observable collection
Dim person = New Person With {.Name = "Aardvark"}
oc.Add(person)

' Our added person is now at the top of the list, but if we rename this person, we can trigger a re-sort
person.Name = "Zaphod" ' Now a re-sort is triggered and person will be last in the list

' AdvancedCollectionView can be bound to anything that uses collections.
YourListView.ItemsSource = acv
=======
>>>>>>> 44e9edad
```

## Properties

| Property | Type | Description |
| -- | -- | -- |
| CanFilter | bool | Gets a value indicating whether this CollectionView can filter its items |
| CanSort | bool | Gets a value indicating whether this CollectionView can sort its items |
| CollectionGroups | IObservableVector<object> | Gets the groups in collection |
| Count | int | Get the count of items |
| CurrentItem | object | Gets or sets the current item |
| CurrentPosition | int | Gets the position of current item |
| Filter | Predicate<object> | Gets or sets the predicate used to filter the visisble items |
| HasMoreItems | bool | Gets a value indicating whether the source has more items |
| IsCurrentAfterLast | bool | Gets a value indicating whether the current item is after the last visible item |
| IsCurrentBeforeFirst | bool | Gets a value indicating whether the current item is before the first visible item |
| IsReadOnly | bool | Get a value indicating whether this CollectionView is read only |
| SortDescriptions | IList<[SortDescription](https://docs.microsoft.com/dotnet/api/microsoft.toolkit.uwp.ui.sortdescription)> | Gets SortDescriptions to sort the visible items |
| Source | IEnumerable | Gets or sets the source |
| SourceCollection | IEnumerable | Gets the source collection |
| this[int] | int | Gets or sets the element at the specified index |

## Methods

| Methods | Return Type | Description |
| -- | -- | -- |
| Add(Object) | void | Add item |
| Clear() | void | Clear item |
| Contains(Object) | bool | Returns `true` if the given item contained in CollectionView |
| B(float, string) | int | Description |
| DeferRefresh() | IDisposable | Stops refreshing until it is disposed |
| IndexOf(Object) | int | Return idex of an item |
| Insert(Int32, Object) | void | Insert an item in a particular place |
| LoadMoreItemsAsync(UInt32) | IAsyncOperation<[LoadMoreItemsResult](https://docs.microsoft.com/uwp/api/Windows.UI.Xaml.Data.LoadMoreItemsResult)> | Load more items from the source |
| MoveCurrentTo(Object) | bool | Move current index to item. Returns success of operation |
| MoveCurrentToFirst() | bool | Move current item to first item. Returns success of operation |
| MoveCurrentToLast() | bool | Move current item to last item. Returns success of operation |
| MoveCurrentToNext() | bool | Move current item to next item |
| MoveCurrentToPosition(Int32) | bool | Moves selected item to position |
| MoveCurrentToPrevious() | bool | Move current item to previous item |
| Refresh() | void | Manually refresh the view |
| Remove(Object) | bool | Remove item |
| RemoveAt(Int32) | bool | Remove item with index |

## Events

| Events | Description |
| -- | -- |
| CurrentChanged | Current item changed event handler |
| CurrentChanging | Current item changing event handler |
| PropertyChanged | Occurs when a property value changes |
| VectorChanged | Occurs when the vector changes |

## Remarks

_What source can I use?_

It's not necessary to use an eg. [ObservableCollection](https://docs.microsoft.com/dotnet/core/api/system.collections.objectmodel.observablecollection-1) to use the AdvancedCollectionView. It works as expected even when providing a simple [List](https://docs.microsoft.com/dotnet/core/api/system.collections.generic.list-1) in the constructor.

_Any performance guidelines?_

If you're removing, modifying or inserting large amounts of items while having filtering and/or sorting set up, it's recommended that you use the `NotificationDeferrer` helper provided. It skips any performance heavy logic while it's in use, and automatically calls the `Refresh` method when disposed.

```csharp
using (acv.DeferRefresh())
{
    for (var i = 0; i < 500; i++)
    {
        acv.Add(new Person { Name = "defer" });
    }
} // acv.Refresh() gets called here
<<<<<<< HEAD
```
```vb
Using acv.DeferRefresh()
    For i = 0 To 500 - 1
        acv.Add(New Person With {.Name = "defer"})
    Next
End Using ' acv.Refresh() gets called here
=======
>>>>>>> 44e9edad
```

## Sample Code

[AdvancedCollectionView sample page Source](https://github.com/Microsoft/UWPCommunityToolkit/tree/master/Microsoft.Toolkit.Uwp.SampleApp/SamplePages/AdvancedCollectionView). You can see this in action in [UWP Community Toolkit Sample App](https://www.microsoft.com/store/apps/9NBLGGH4TLCQ).

## Requirements

| Device family | Universal, 10.0.14393.0 or higher |
| --- | --- |
| Namespace | Microsoft.Toolkit.Uwp.UI |
| NuGet package | [Microsoft.Toolkit.Uwp.UI](https://www.nuget.org/packages/Microsoft.Toolkit.Uwp.UI/) |

## API

* [AdvancedCollectionView source code](https://github.com/Microsoft/UWPCommunityToolkit/tree/master/Microsoft.Toolkit.Uwp.UI/AdvancedCollectionView)<|MERGE_RESOLUTION|>--- conflicted
+++ resolved
@@ -25,12 +25,7 @@
 ## Example
 
 ```csharp
-<<<<<<< HEAD
-// Be sure to include the using at the top of the file:
-//using Microsoft.Toolkit.Uwp.UI;
-=======
 using Microsoft.Toolkit.Uwp.UI;
->>>>>>> 44e9edad
 
 // Grab a sample type
 public class Person
@@ -60,10 +55,6 @@
 };
 
 // Set up the AdvancedCollectionView with live shaping enabled to filter and sort the original list
-<<<<<<< HEAD
-=======
-
->>>>>>> 44e9edad
 var acv = new AdvancedCollectionView(oc, true);
 
 // Let's filter out the integers
@@ -82,11 +73,9 @@
 
 // AdvancedCollectionView can be bound to anything that uses collections. 
 YourListView.ItemsSource = acv;
-<<<<<<< HEAD
 ```
 ```vb
-' Be sure to include the using at the top of the file:
-'Imports Microsoft.Toolkit.Uwp.UI
+Imports Microsoft.Toolkit.Uwp.UI
 
 ' Grab a sample type
 Public Class Person
@@ -132,8 +121,6 @@
 
 ' AdvancedCollectionView can be bound to anything that uses collections.
 YourListView.ItemsSource = acv
-=======
->>>>>>> 44e9edad
 ```
 
 ## Properties
@@ -146,7 +133,7 @@
 | Count | int | Get the count of items |
 | CurrentItem | object | Gets or sets the current item |
 | CurrentPosition | int | Gets the position of current item |
-| Filter | Predicate<object> | Gets or sets the predicate used to filter the visisble items |
+| Filter | Predicate<object> | Gets or sets the predicate used to filter the visible items |
 | HasMoreItems | bool | Gets a value indicating whether the source has more items |
 | IsCurrentAfterLast | bool | Gets a value indicating whether the current item is after the last visible item |
 | IsCurrentBeforeFirst | bool | Gets a value indicating whether the current item is before the first visible item |
@@ -165,7 +152,7 @@
 | Contains(Object) | bool | Returns `true` if the given item contained in CollectionView |
 | B(float, string) | int | Description |
 | DeferRefresh() | IDisposable | Stops refreshing until it is disposed |
-| IndexOf(Object) | int | Return idex of an item |
+| IndexOf(Object) | int | Return index of an item |
 | Insert(Int32, Object) | void | Insert an item in a particular place |
 | LoadMoreItemsAsync(UInt32) | IAsyncOperation<[LoadMoreItemsResult](https://docs.microsoft.com/uwp/api/Windows.UI.Xaml.Data.LoadMoreItemsResult)> | Load more items from the source |
 | MoveCurrentTo(Object) | bool | Move current index to item. Returns success of operation |
@@ -205,7 +192,6 @@
         acv.Add(new Person { Name = "defer" });
     }
 } // acv.Refresh() gets called here
-<<<<<<< HEAD
 ```
 ```vb
 Using acv.DeferRefresh()
@@ -213,8 +199,6 @@
         acv.Add(New Person With {.Name = "defer"})
     Next
 End Using ' acv.Refresh() gets called here
-=======
->>>>>>> 44e9edad
 ```
 
 ## Sample Code
