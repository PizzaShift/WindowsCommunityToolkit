---
title: Theme Listener
author: williamabradley
description: The Theme Listener allows you to determine the current Application Theme, and when it is changed via System Theme changes.
<<<<<<< HEAD
keywords: windows 10, uwp, uwp community toolkit, uwp toolkit, theme listener, themeing, themes, system theme, helpers
=======
keywords: windows 10, uwp, windows community toolkit, uwp community toolkit, uwp toolkit, theme listener, themeing, themes, system theme, helpers
>>>>>>> 20a8f7fe
dev_langs:
  - csharp
  - vb
---

# Theme Listener

The [Theme Listener](https://docs.microsoft.com/en-us/dotnet/api/microsoft.toolkit.uwp.ui.themelistener) class allows you to determine the current Application Theme, and when it is changed via System Theme changes.

## Syntax

```csharp
var Listener = new ThemeListener();
Listener.ThemeChanged += Listener_ThemeChanged;

private void Listener_ThemeChanged(ThemeListener sender)
{
    var theme = sender.CurrentTheme;
    // Use theme dependent code.
}
```
```vb
Dim listener = New ThemeListener()
AddHandler listener.ThemeChanged, AddressOf Listener_ThemeChanged

Private Sub Listener_ThemeChanged(ByVal sender As ThemeListener)
    Dim theme = sender.CurrentTheme
    ' Use theme dependent code.
End Sub
```

## Properties

| Property | Type | Description |
| -- | -- | -- |
| CurrentTheme | [ApplicationTheme](https://docs.microsoft.com/uwp/api/Windows.UI.Xaml.ApplicationTheme) | Gets or sets the Current Theme. |
| CurrentThemeName | string | Gets the Name of the Current Theme. |
| IsHighContrast | bool | Gets or sets a value indicating whether the current theme is high contrast. |

## Events

| Events | Description |
| -- | -- |
| ThemeChanged | An event that fires if the Theme changes. |

## Sample Code

[Theme Listener Sample Page Source](https://github.com/Microsoft/UWPCommunityToolkit/blob/master/Microsoft.Toolkit.Uwp.SampleApp/SamplePages/ThemeListener/ThemeListenerPage.xaml.cs).

You can see this in action in [Windows Community Toolkit Sample App](https://www.microsoft.com/store/apps/9NBLGGH4TLCQ).

## Requirements

| Device family | Universal, 10.0.14393.0 or higher |
| --- | --- |
| Namespace | Microsoft.Toolkit.Uwp.UI |
| NuGet package | [Microsoft.Toolkit.Uwp.UI](https://www.nuget.org/packages/Microsoft.Toolkit.Uwp.UI/)  |

## API Source Code

- [Theme Listener source code](https://github.com/Microsoft/UWPCommunityToolkit/tree/master/Microsoft.Toolkit.Uwp.UI/Helpers/ThemeListener.cs)<|MERGE_RESOLUTION|>--- conflicted
+++ resolved
@@ -2,11 +2,7 @@
 title: Theme Listener
 author: williamabradley
 description: The Theme Listener allows you to determine the current Application Theme, and when it is changed via System Theme changes.
-<<<<<<< HEAD
-keywords: windows 10, uwp, uwp community toolkit, uwp toolkit, theme listener, themeing, themes, system theme, helpers
-=======
 keywords: windows 10, uwp, windows community toolkit, uwp community toolkit, uwp toolkit, theme listener, themeing, themes, system theme, helpers
->>>>>>> 20a8f7fe
 dev_langs:
   - csharp
   - vb
