---
title: Colors Helper
author: nmetulev
description: The Colors Helper lets users convert colors from text names, HTML hex, HSV, or HSL to Windows UI Colors
<<<<<<< HEAD
keywords: windows 10, uwp, uwp community toolkit, uwp toolkit, Colors Helper
=======
keywords: windows 10, uwp, windows community toolkit, uwp community toolkit, uwp toolkit, Colors Helper
>>>>>>> 20a8f7fe
dev_langs:
  - csharp
  - vb
---

# Colors Helper

The [Colors Helper](https://docs.microsoft.com/dotnet/api/microsoft.toolkit.uwp.helpers.colorhelper) lets users convert colors from text names, HTML hex, HSV, or HSL to Windows UI Colors (and back again of course).

## Syntax

```csharp
// Be sure to include the using at the top of the file:
using Microsoft.Toolkit.Uwp;

// Given an HTML color, lets convert it to a Windows Color
Windows.UI.Color color = ColorHelper.ToColor("#3a4ab0");

// Also works with an Alpha code
Windows.UI.Color myColor = ColorHelper.ToColor("#ff3a4ab0");

// Given a color name, lets convert it to a Windows Color
Windows.UI.Color redColor = "Red".ToColor();
```
```vb
' Be sure to include the imports at the top of the file:
Imports Microsoft.Toolkit.Uwp

' Given an HTML color, lets convert it to a Windows Color
Dim color As Windows.UI.Color = ColorHelper.ToColor("#3a4ab0")

' Also works with an Alpha code
Dim myColor As Windows.UI.Color = ColorHelper.ToColor("#ff3a4ab0")

' Given a color name, lets convert it to a Windows Color
Dim redColor As Windows.UI.Color = "Red".ToColor()
```

## Methods

| Methods | Return Type | Description |
| -- | -- | -- |
| FromHsl(Double, Double, Double, Double) | Color | Returns a Color struct based on HSL model. Hue: 0-360, Saturation:  0-1, Lightness:  0-1, Alpha:  0-1 |
| FromHsv(Double, Double, Double, Double) | int | Returns a Color struct based on HSV model. Hue: 0-360, Saturation:  0-1, Lightness:  0-1, Alpha:  0-1 |
| ToColor(String) | Color | Returns a color based on XAML color string |
| ToHex(Color) | string | Converts a Color value to a string representation of the value in hexadecimal |
| ToHsl(Color) | [HslColor](https://docs.microsoft.com/dotnet/api/microsoft.toolkit.uwp.hslcolor) | Converts an RGBA Color the HSL representation |
| ToHsv(Color) | [HsvColor](https://docs.microsoft.com/dotnet/api/microsoft.toolkit.uwp.hsvcolor) | Converts an RGBA Color the HSV representation |
| ToInt(Color) | int | Returns the color value as a premultiplied Int32 - 4 byte ARGB structure |

## Sample Code

You can find more examples in our [unit tests](https://github.com/Microsoft/UWPCommunityToolkit/blob/master/UnitTests/Helpers/Test_ColorHelper.cs)

## Requirements

| Device family | Universal, 10.0.14393.0 or higher |
| --- | --- |
| Namespace | Microsoft.Toolkit.Uwp |
| NuGet package | [Microsoft.Toolkit.Uwp](https://www.nuget.org/packages/Microsoft.Toolkit.Uwp/) |

## API

* [Color Helper source code](https://github.com/Microsoft/UWPCommunityToolkit/blob/master/Microsoft.Toolkit.Uwp/Helpers/ColorHelper.cs)<|MERGE_RESOLUTION|>--- conflicted
+++ resolved
@@ -2,11 +2,7 @@
 title: Colors Helper
 author: nmetulev
 description: The Colors Helper lets users convert colors from text names, HTML hex, HSV, or HSL to Windows UI Colors
-<<<<<<< HEAD
-keywords: windows 10, uwp, uwp community toolkit, uwp toolkit, Colors Helper
-=======
 keywords: windows 10, uwp, windows community toolkit, uwp community toolkit, uwp toolkit, Colors Helper
->>>>>>> 20a8f7fe
 dev_langs:
   - csharp
   - vb
