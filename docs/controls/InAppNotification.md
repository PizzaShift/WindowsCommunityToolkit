--- conflicted
+++ resolved
@@ -2,11 +2,7 @@
 title: InAppNotification XAML Control
 author: nmetulev
 description: The InAppNotification control offers the ability to show local notifications in your application.
-<<<<<<< HEAD
-keywords: windows 10, uwp, uwp community toolkit, uwp toolkit, InAppNotification, in app notification, xaml control, xaml
-=======
 keywords: windows 10, uwp, windows community toolkit, uwp community toolkit, uwp toolkit, InAppNotification, in app notification, xaml control, xaml
->>>>>>> 20a8f7fe
 dev_langs:
   - csharp
   - vb
