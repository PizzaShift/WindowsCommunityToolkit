---
title: HamburgerMenu XAML Control
author: nmetulev
description: The Hamburger Menu Control provides an easy-to-use, side-bar menu which users can show or hide by using a Hamburger button
<<<<<<< HEAD
keywords: windows 10, uwp, uwp community toolkit, uwp toolkit, HamburgerMenu, xaml control, xaml
=======
keywords: windows 10, uwp, windows community toolkit, uwp community toolkit, uwp toolkit, HamburgerMenu, xaml control, xaml
>>>>>>> 20a8f7fe
dev_langs:
  - csharp
  - vb
---

# HamburgerMenu XAML Control

> [!WARNING]
The HamburgerMenu is deprecated and will be removed in a future major release. Please use the [NavigationView](https://docs.microsoft.com/windows/uwp/controls-and-patterns/navigationview) available in the Fall Creators Update. Read the [Moving to NavigationView](#navview) section for more info.

The [HamburgerMenu Control](https://docs.microsoft.com/dotnet/api/microsoft.toolkit.uwp.ui.controls.hamburgermenu) provides an easy-to-use, side-bar menu which users can show or hide by using a Hamburger button. By  tapping the icon, it opens up a side menu with a selection of options or additional pages.

The 3-line menu icon, which resembles a Hamburger, allows developers to pack more features into their apps or navigation. The tiny icon takes up a minimal amount of screen real estate and creates a clean, minimalist look.

Developers can place menu specific content, navigation, images, text or custom controls. An example of the HamburgerMenu is the *MSN Money App* included in Windows 10. When tapped, it displays additional feature pages, and user settings.

## Syntax

```xaml

<controls:HamburgerMenu PaneBackground="Black" x:Name="HamburgerMenuControl"
	Foreground="White" ItemTemplate="{StaticResource ButtonTemplate}"
	OptionsItemTemplate="{StaticResource OptionTemplate}" ItemClick="HamburgerMenu_OnItemClick"
	OptionsItemClick="HamburgerMenu_OnOptionsItemClick" OpenPaneLength="240"
	DisplayMode="CompactInline" CompactPaneLength="48"
	HamburgerHeight="48" IsPaneOpen="False">
</controls:HamburgerMenu>
```

## Sample Output

![HamburgerMenu animation](../resources/images/Controls/HamburgerMenu.gif)

## Properties

| Property | Type | Description |
| -- | -- | -- |
| CompactPaneLength | double | Gets or sets the width of the pane in its compact display mode |
| DisplayMode | [SplitViewDisplayMode](https://docs.microsoft.com/uwp/api/Windows.UI.Xaml.Controls.SplitViewDisplayMode) | Gets or sets a value that specifies how the pane and content areas are shown |
| HamburgerHeight | double | Gets or sets main button's height |
| HamburgerMargin | Thickness | Gets or sets main button's margin |
| HamburgerMenuTemplate | DataTemplate | Gets or sets a template for the hamburger icon |
| HamburgerVisibility | Visibility | Gets or sets main button's visibility |
| HamburgerWidth | double | Gets or sets main button's width |
| IsPaneOpen | bool | Gets or sets a value indicating whether gets or sets a value that specifies whether the pane is expanded to its full width |
| Items | ItemCollection | Gets the collection used to generate the content of the items list |
| ItemsSource | object | Gets or sets an object source used to generate the content of the menu |
| ItemTemplate | DataTemplate | Gets or sets the DataTemplate used to display each item |
| ItemTemplateSelector | DataTemplateSelector | Gets or sets the DataTemplateSelector used to display each item |
| OpenPaneLength | double | Gets or sets the width of the pane when it's fully expanded |
| OptionsItems | ItemCollection | Gets the collection used to generate the content of the option list |
| OptionsItemsSource | object | Gets or sets an object source used to generate the content of the options |
| OptionsItemTemplate | DataTemplate | Gets or sets the DataTemplate used to display each item in the options |
| OptionsItemTemplateSelector | DataTemplateSelector | Gets or sets the DataTemplateSelector used to display each item in the options |
| OptionsVisibility | Visibility | Gets or sets the visibility of the options menu |
| PaneBackground | Brush | Gets or sets the Brush to apply to the background of the Pane area of the control |
| PaneForeground | Brush | Gets or sets the Brush to apply to the foreground of the Pane area of the control (specifically, the hamburger button foreground) |
| PanePlacement | [SplitViewPanePlacement](https://docs.microsoft.com/uwp/api/windows.ui.xaml.controls.splitviewpaneplacement) | Gets or sets a value that specifies whether the pane is shown on the right or left side of the control |
| SelectedIndex | int | Gets or sets the selected menu index |
| SelectedItem | object | Gets or sets the selected menu item |
| SelectedOptionsIndex | int | Gets or sets the selected options menu index |
| SelectedOptionsItem | object | Gets or sets the selected options menu item |
| UseNavigationViewWhenPossible | bool | Set `true` to use a template based on the [NavigationView](https://docs.microsoft.com/en-us/windows/uwp/controls-and-patterns/navigationview) when running on the Fall Creators Update and above, and the regular template otherwise |

## Events

| Events | Description |
| -- | -- |
| ItemClick | Event raised when an item is clicked |
| OptionsItemClick | Event raised when an options' item is clicked |

## Example Code

This sample demonstrates how to add custom menu items to the HamburgerMenu control.

```xaml
<Page ...
    xmlns:controls="using:Microsoft.Toolkit.Uwp.UI.Controls">

    <Page.Resources>
        <DataTemplate x:Key="DefaultTemplate" x:DataType="local:MenuItem">
            <Grid Width="240" Height="48">
                <Grid.ColumnDefinitions>
                    <ColumnDefinition Width="48" />
                    <ColumnDefinition />
                </Grid.ColumnDefinitions>
                <SymbolIcon Grid.Column="0" Symbol="{x:Bind Icon, Mode=OneWay}" Foreground="White" />
                <TextBlock Grid.Column="1" Text="{x:Bind Name, Mode=OneWay}" FontSize="16" VerticalAlignment="Center" Foreground="White" />
            </Grid>
        </DataTemplate>
    </Page.Resources>

    <Grid Background="{ThemeResource ApplicationPageBackgroundThemeBrush}">
        <controls:HamburgerMenu x:Name="hamburgerMenuControl" PaneBackground="Black" Foreground="White" 
                                ItemTemplate="{StaticResource DefaultTemplate}" ItemClick="OnMenuItemClick"
                                OptionsItemTemplate="{StaticResource DefaultTemplate}" OptionsItemClick="OnMenuItemClick">
            <Frame x:Name="contentFrame" Foreground="Black"/>
        </controls:HamburgerMenu>
    </Grid>
</Page>
```

As you can see below, we declared a Frame inside the HamburgerMenu control. Using this Frame object, you can navigate to your pages by using the following code.

```csharp
using System;
using System.Collections.Generic;
using Windows.UI.Xaml.Controls;

namespace HamburgerSample
{
    public sealed partial class MainPage : Page
    {
        public MainPage()
        {
            this.InitializeComponent();

            hamburgerMenuControl.ItemsSource = MenuItem.GetMainItems();
            hamburgerMenuControl.OptionsItemsSource = MenuItem.GetOptionsItems();
        }

        private void OnMenuItemClick(object sender, ItemClickEventArgs e)
        {
            var menuItem = e.ClickedItem as MenuItem;
            contentFrame.Navigate(menuItem.PageType);
        }
    }

    public class MenuItem
    {
        public Symbol Icon { get; set; }
        public string Name { get; set; }
        public Type PageType { get; set; }

        public static List<MenuItem> GetMainItems()
        {
            var items = new List<MenuItem>();
            items.Add(new MenuItem() { Icon = Symbol.Accept, Name = "MenuItem1", PageType = typeof(Views.BlankPage1) });
            items.Add(new MenuItem() { Icon = Symbol.Send, Name = "MenuItem2", PageType = typeof(Views.BlankPage1) });
            items.Add(new MenuItem() { Icon = Symbol.Shop, Name = "MenuItem3", PageType = typeof(Views.BlankPage1) });
            return items; 
        }

        public static List<MenuItem> GetOptionsItems()
        {
            var items = new List<MenuItem>();
            items.Add(new MenuItem() { Icon = Symbol.Setting, Name = "OptionItem1", PageType = typeof(Views.BlankPage1) });
            return items;
        }
    }
}
```
```vb
Public NotInheritable Class MainPage
    Inherits Page

    Sub New()
        InitializeComponent()

        hamburgerMenuControl.ItemsSource = MenuItem.GetMainItems()
        hamburgerMenuControl.OptionsItemsSource = MenuItem.GetOptionsItems()
    End Sub

    Private Sub OnMenuItemClick(sender As Object, e As ItemClickEventArgs)
        Dim menuItem = TryCast(e.ClickedItem, MenuItem)
        contentFrame.Navigate(menuItem.PageType)
    End Sub
End Class

Public Class MenuItem

    Public Property Icon As Symbol

    Public Property Name As String

    Public Property PageType As Type

    Public Shared Function GetMainItems() As List(Of MenuItem)
        Dim items = New List(Of MenuItem)()
        items.Add(New MenuItem() With {.Icon = Symbol.Accept, .Name = "MenuItem1", .PageType = GetType(Views.BlankPage1)})
        items.Add(New MenuItem() With {.Icon = Symbol.Send, .Name = "MenuItem2", .PageType = GetType(Views.BlankPage1)})
        items.Add(New MenuItem() With {.Icon = Symbol.Shop, .Name = "MenuItem3", .PageType = GetType(Views.BlankPage1)})
        Return items
    End Function

    Public Shared Function GetOptionsItems() As List(Of MenuItem)
        Dim items = New List(Of MenuItem)()
        items.Add(New MenuItem() With {.Icon = Symbol.Setting, .Name = "OptionItem1", .PageType = GetType(Views.BlankPage1)})
        Return items
    End Function
End Class

```

## <a name="navview"></a> Moving to NavigationView
The Windows 10 Fall Creators Update SDK now includes the [NavigationView](https://docs.microsoft.com/windows/uwp/controls-and-patterns/navigationview) control among other new controls and APIs. This is great news for the Windows Community Toolkit as it means that one of its most popular controls, the HamburgerMenu, has a comparable counterpart in the Windows SDK and it is very easy to transition to the NavigationView if you are already using the HamburgerMenu. 

The HamburgerMenu and NavigationView share the same concepts and provide the same functionality with one major exception being the NavigationView takes advantage of the new fluent design system. In fact, the NavigationView does everything the HamburgerMenu does and even more.

### What developers need to know to move to NavigationView?

- **Pane:** Both the NavigationView and HamburgerMenu are based on the SplitView, so the same properties exist in both controls. However, the NavigationView uses the new AcrylicBrush for the background which creates the semi-transparent material out of the box. Additionally, the navigation view automatically changes its display mode based on the amount of screen size available to it, so you are no longer required to write all that code.
- **NavigationViewItems and Item Templates:** The NavigationView uses a similar pattern to define the Menu Items, with some naming changes. Here is the mapping from some properties in the HamburgerMenu to the comparable properties in the NavigationView:

    | HamburgerMenu | NavigationView |
    | --- | --- |
    | ItemsSource | MenuItemsSource |
    | ItemTemplate | MenuItemTemplate |
    | ItemClick | ItemInvoked |

    The *OptionsItemsSource* and *OptionItemsTemplate* is not available in the NavigationView. Instead, the NavigationView has two additional new properties that provide a much more flexible way of handling settings and optional items:
    - An optional property for app settings. Simply set the property *IsSettingsVisible* to true and the NavigationView will display the settings button at the bottom. You can even customize the settings item 

        ```csharp
        var settingsItem = HamburgerMenu.SettingsItem as NavigationViewItem;
        settingsItem.Content = "About";
        settingsItem.Icon = new FontIcon() { Glyph = "?" };
        ```
        ```vb
        Dim settingsItem = TryCast(HamburgerMenu.SettingsItem, NavigationViewItem)
        settingsItem.Content = "About"
        settingsItem.Icon = New FontIcon() With {.Glyph = "?"}
        ```

    - Free-form content in the pane’s footer, by adding any content in the new *PaneFooter* property 

    In addition, the NavigationView introduces new classes for quickly adding navigation items and grouping items. You can use the new NavigationViewItem, NavigationViewItemSeparator and NavigationViewItemHeader to directly populate the MenuItems and get the look you want

* **Additional features in the NavigationView:** The navigation view also introduces several new features that are not available in the HamburgerMenu:

    * There is a new optional header area that is vertically aligned with the navigation button and has a fixed height. Its purpose is to hold the page title of the selected nav category. The header is docked to the top of the page and acts as a scroll clipping point for the content area.
    * AutoSuggestBox property allows you to add a search box that integrates directly with the NavigationView. Some developers accomplished the same with the HamburgerMenu by re-templating it and writing a lot of custom code. That is not needed with the NavigationView

### Making the transition even easier
Starting with v2.1 of the Windows Community Toolkit, the HamburgerMenu provides a new property called `UseNavigationViewWhenPossible`. Setting the value to true will force the HamburgerMenu to use a template based on the NavigationView when running on the Fall Creators Update and above, and the regular template otherwise.

Using this property will enable you to take advantage of the NavigationView on devices that supported the NavigationView, while providing an experience based on HamburgerMenu on devices that have not yet updated to the Fall Creators Update. Make sure to test the experience on multiple OS releases and plan to fully transition to the NavigationView as the HamburgerMenu will be removed from the Windows Community Toolkit in a future major release.

Version 3.0 of the Windows Community Toolkit adds another related property called **UseNavigationViewSettingsWhenPossible**. When this and UseNavigationViewWhenPossible are both set to true, the control will attempt to detect any of the OptionsItems that represent settings and map this to the built in Settings item in the NavigationView. If the control fails to detect the correct item, you can tell it which item to use by setting the Tag property of the OPtionsItem to the value "setting".

> [!NOTE]
The `ItemClick` and `OptionsItemClick` events will continue to work but the EventArgs will be null when `UseNavigationViewWhenPossible` is set to true. There is a new event called `ItemInvoked` that should be used instead. This new event will include information about the clicked item and whether it is an item or options item. This event also works if UseNavigationViewWhenPossible is set to false. 

*****

> [!NOTE]
The PaneBackground will not have any effect when `UseNavigationViewWhenPossible` is set to null. To change the pane background of the NavigationView, modify the two theme resources by overwriting them in your App.xaml. See the [NavigationVew documentation](https://docs.microsoft.com/en-us/windows/uwp/design/controls-and-patterns/navigationview#customizing-backgrounds) for more details.

There are several HamburgerMenu properties that have no effect when the HamburgerMenu is using the NavigationView:

* DisplayMode
* PanePlacement
* PaneBackground
* PaneForeground
* HamburgerWidth
* HamburgerHeight
* HamburgerMargin
* HamburgerMenuTemplate

## Sample Code

[HamburgerMenu Sample Page Source](https://github.com/Microsoft/UWPCommunityToolkit/tree/master/Microsoft.Toolkit.Uwp.SampleApp/SamplePages/HamburgerMenu)
. You can see this in action in [Windows Community Toolkit Sample App](https://www.microsoft.com/store/apps/9NBLGGH4TLCQ).

## Default Template 

[HamburgerMenu XAML File](https://github.com/Microsoft/UWPCommunityToolkit/blob/master/Microsoft.Toolkit.Uwp.UI.Controls/HamburgerMenu/HamburgerMenu.xaml) is the XAML template used in the toolkit for the default styling.

## Requirements

| Device family | Universal, 10.0.14393.0 or higher |
| -- | -- |
| Namespace | Microsoft.Toolkit.Uwp.UI.Controls |
| NuGet package | [Microsoft.Toolkit.Uwp.UI.Controls](https://www.nuget.org/packages/Microsoft.Toolkit.Uwp.UI.Controls/) |

## API

* [HamburgerMenu source code](https://github.com/Microsoft/UWPCommunityToolkit/tree/master/Microsoft.Toolkit.Uwp.UI.Controls/HamburgerMenu)<|MERGE_RESOLUTION|>--- conflicted
+++ resolved
@@ -2,11 +2,7 @@
 title: HamburgerMenu XAML Control
 author: nmetulev
 description: The Hamburger Menu Control provides an easy-to-use, side-bar menu which users can show or hide by using a Hamburger button
-<<<<<<< HEAD
-keywords: windows 10, uwp, uwp community toolkit, uwp toolkit, HamburgerMenu, xaml control, xaml
-=======
 keywords: windows 10, uwp, windows community toolkit, uwp community toolkit, uwp toolkit, HamburgerMenu, xaml control, xaml
->>>>>>> 20a8f7fe
 dev_langs:
   - csharp
   - vb
