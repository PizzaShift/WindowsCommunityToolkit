---
title: MicrosoftGraph Service
author: nmetulev
description: The MicrosoftGraph Service aim to easily logon to Office 365 Service in order to Retrieve User Information, Retrieve and Send emails, Retrieve User events
keywords: windows 10, uwp, uwp community toolkit, uwp toolkit, MicrosoftGraph Service
dev_langs:
  - csharp
  - vb
---

# MicrosoftGraph Service

The **MicrosoftGraph** Service aim to easily logon to Office 365 Service in order to: 

* Retrieve User Information
* Retrieve and Send emails
* Retrieve User events

## Prerequisites

> [!NOTE]
This API will not work on an XBOX UWP Application

### 1. Get and Office 365 Subscription

If you don't have one, you need to create an Office 365 Developer Site. There are several ways to create one:

* [An MSDN subscription](https://msdn.microsoft.com/subscriptions/manage/default.aspx) - This is available to MSDN subscribers with Visual Studio Ultimate and Visual Studio Premium.
* [An existing Office 365 subscription](https://msdn.microsoft.com/library/2ec857d5-dc6f-4cf6-ba45-adc845ef2a25%28Office.15%29.aspx) - You can use an existing Office 365 subscription, which can be any of the following: Office 365 Midsize Business, Office 365 Enterprise, Office 365 Education, Office 365 Government.
* [Free O365 trial](https://portal.office.com/Signup?OfferId=6881A1CB-F4EB-4db3-9F18-388898DAF510&DL=DEVELOPERPACK&ali=1) - You can start with a free 30-day trial, or buy an Office 365 developer subscription.
* [Free O365 Developer](http://dev.office.com/devprogram) - Or Get a One year free Office 365 Developer account
 
### 2. Register you application in Azure Active Directory

To authenticate your app, you need to register your app with Azure AD, and provide some details about your app. You can register your app manually by using the [Azure Management Portal](http://manage.windowsazure.com), or by using Visual Studio.

To register your app manually, see [Manually register your app with Azure AD so it can access Office 365 APIs.](https://msdn.microsoft.com/en-us/office/office365/howto/add-common-consent-manually)

To register your app by using Visual Studio, see [Using Visual Studio to register your app and add Office 365 APIs.](https://msdn.microsoft.com/office/office365/HowTo/adding-service-to-your-Visual-Studio-project)

After you've registered your app, Azure AD will generate a client ID for your app. You'll need to use this client ID to get your access token.

When you register your app in the [Azure Management Portal](http://manage.windowsazure.com), you will need to configure details about your application with the following steps:

1. Specify your application as a **Web application and/or web API**
2. Specify the Redirect Uri as **http://localhost:8000**
3. Add Application: Choose **Microsoft Graph** API 
4. Specify the permission levels the MicrosoftGraph Service requires from the Office 365 API (Microsoft Graph). Choose at least:
   * **Sign in and read user profile** to access user's profile.
   * **Read user mail and Send mail as user** to retrieve/send messages.
   * **Read user calendars** to retrieve events.

**Note:** Once register copy and save the Client ID for future use.
 
|Setting|Value|
|----------|:-------------:|
|Web application and/or web API|Yes|
|Redirect Uri|http://localhost:8080|
|Resource to Add|Microsoft Graph|
|Delegate Permissions |Sign in and read user profile, Read user mail and Send mail, Read user calendars|


## Syntax

### Sign in with an Office 365 account

```csharp
// Initialize the service
if (!MicrosoftGraphService.Instance.Initialize(ClientId.Text))
{
 return;
}
// Login via Azure Active Directory 
if (!await MicrosoftGraphService.Instance.LoginAsync())
{
 return;
}
<<<<<<< HEAD
```
```vb
' Initialize the service
If Not MicrosoftGraphService.Instance.Initialize(ClientId.Text) Then
    Return
End If

' Login via Azure Active Directory
If Not Await MicrosoftGraphService.Instance.LoginAsync() Then
    Return
End If
=======
>>>>>>> 44e9edad
```

### Get the connected user's info

```csharp
// Retrieve user's info from Azure Active Directory
var user = await MicrosoftGraphService.Instance.User.GetProfileAsync();
UserPanel.DataContext = user;

// You can also select any fields you want in the response
MicrosoftGraphUserFields[] selectedFields = 
{
 MicrosoftGraphUserFields.Id,
 MicrosoftGraphUserFields.DisplayName,
 MicrosoftGraphUserFields.JobTitle,
 MicrosoftGraphUserFields.Mail,
 MicrosoftGraphUserFields.Department,
 MicrosoftGraphUserFields.PreferredLanguage
};

var user =await MicrosoftGraphService.Instance.User.GetProfileAsync(selectedFields);
UserPanel.DataContext = user;     

// Retrieve the user's photo 
using (IRandomAccessStream photoStream = await MicrosoftGraphService.Instance.User.GetPhotoAsync())
{
 BitmapImage photo = new BitmapImage();
 if (photoStream != null)
  {
   await photo.SetSourceAsync(photoStream);
  }
  else
  {
   photo.UriSource = new Uri("ms-appx:///SamplePages/MicrosoftGraph Service/user.png");
  }

  this.Photo.Source = photo;
}
<<<<<<< HEAD
```
```vb
' Retrieve user's info from Azure Active Directory
Dim user = Await MicrosoftGraphService.Instance.User.GetProfileAsync()
UserPanel.DataContext = user

' You can also select any fields you want in the response
Dim selectedFields As MicrosoftGraphUserFields() = {
    MicrosoftGraphUserFields.Id,
    MicrosoftGraphUserFields.DisplayName,
    MicrosoftGraphUserFields.JobTitle,
    MicrosoftGraphUserFields.Mail,
    MicrosoftGraphUserFields.Department,
    MicrosoftGraphUserFields.PreferredLanguage
}

Dim user = Await MicrosoftGraphService.Instance.User.GetProfileAsync(selectedFields)
UserPanel.DataContext = user

' Retrieve the user's photo
Using photoStream As IRandomAccessStream = Await MicrosoftGraphService.Instance.User.PhotosService.GetPhotoAsync()
    Dim photo As BitmapImage = New BitmapImage()
    If photoStream IsNot Nothing Then
        Await photo.SetSourceAsync(photoStream)
    Else
        photo.UriSource = New Uri("ms-appx:///SamplePages/MicrosoftGraph Service/user.png")
    End If

    Me.Photo.Source = photo
End Using
=======
>>>>>>> 44e9edad
```

### Retrieve/Send messages

```csharp
// Get the top 10 messages
messages = await MicrosoftGraphService.Instance.User.Message.GetEmailsAsync(10);
MessagesList.ItemsSource = messages;

// You can also select any fields you want in the response
MicrosoftGraphMessageFields[] selectedFields = 
{ 
 MicrosoftGraphMessageFields.Id,
 MicrosoftGraphMessageFields.From,
 MicrosoftGraphMessageFields.Subject,
 MicrosoftGraphMessageFields.BodyPreview
};

messages = await MicrosoftGraphService.Instance.User.Message.GetEmailsAsync(10,selectedFields);
MessagesList.ItemsSource = messages;

// Request the next 10 messages 
messages = await MicrosoftGraphService.Instance.User.Message.NextPageEmailsAsync();
if (messages == null)
{
	 // no more messages
}

// Send a message
string[] toRecipients = { "user1@contoso.com", "user2@contoso.com" };
string subject = "This is the subject of my message;
string content = "This is the content of my message";

await MicrosoftGraphService.Instance.User.Message.SendEmailAsync(subject, content, BodyType.Text, toRecipients);

// You can also send a message in html format
string content = GetHtmlMessage();
await MicrosoftGraphService.Instance.User.Message.SendEmailAsync(subject, content, BodyType.Html, toRecipients);
<<<<<<< HEAD
```
```vb
' Get the top 10 messages
messages = Await MicrosoftGraphService.Instance.User.Message.GetEmailsAsync(10)
MessagesList.ItemsSource = messages

' You can also select any fields you want in the response
Dim selectedFields As MicrosoftGraphMessageFields() = {
    MicrosoftGraphMessageFields.Id,
    MicrosoftGraphMessageFields.From,
    MicrosoftGraphMessageFields.Subject,
    MicrosoftGraphMessageFields.BodyPreview
}
messages = Await MicrosoftGraphService.Instance.User.Message.GetEmailsAsync(10, selectedFields)
MessagesList.ItemsSource = messages

' Request the next 10 messages
messages = Await MicrosoftGraphService.Instance.User.Message.NextPageEmailsAsync()
If messages Is Nothing Then
    ' no more messages
End If

' Send a message
Dim toRecipients As String() = {"user1@contoso.com", "user2@contoso.com"}
Dim subject As String = "This is the subject of my message;"
Dim content As String = "This is the content of my message"
Await MicrosoftGraphService.Instance.User.Message.SendEmailAsync(subject, content, BodyType.Text, toRecipients)

' You can also send a message in html format
Dim content As String = GetHtmlMessage()
Await MicrosoftGraphService.Instance.User.Message.SendEmailAsync(subject, content, BodyType.Html, toRecipients)
=======
>>>>>>> 44e9edad
```

### Retrieve calendar events

```csharp
// Get the top 10 events
events = await MicrosoftGraphService.Instance.User.Event.GetEventsAsync(10);
EventsList.ItemsSource = events;

// You can also select any fields you want in the response
MicrosoftGraphEventFields[] selectedFields = 
{ 
 MicrosoftGraphEventFields.Id,
 MicrosoftGraphEventFields.Attendees,
 MicrosoftGraphEventFields.Start,
 MicrosoftGraphEventFields.HasAttachments,
 MicrosoftGraphEventFields.Subject,
 MicrosoftGraphEventFields.BodyPreview
};

events = await MicrosoftGraphService.Instance.User.Event.GetEventsAsync(10,selectedFields);
EventsList.ItemsSource = events;

// Request the next 10 events
events = await MicrosoftGraphService.Instance.User.Event.NextPageEventsAsync();
if (events == null)
{
	// no more events
}
<<<<<<< HEAD
```
```vb
' Get the top 10 events
events = Await MicrosoftGraphService.Instance.User.[Event].GetEventsAsync(10)
EventsList.ItemsSource = events

' You can also select any fields you want in the response
Dim selectedFields As MicrosoftGraphEventFields() = {
    MicrosoftGraphEventFields.Id,
    MicrosoftGraphEventFields.Attendees,
    MicrosoftGraphEventFields.Start,
    MicrosoftGraphEventFields.HasAttachments,
    MicrosoftGraphEventFields.Subject,
    MicrosoftGraphEventFields.BodyPreview
}
events = Await MicrosoftGraphService.Instance.User.[Event].GetEventsAsync(10, selectedFields)
EventsList.ItemsSource = events

' Request the next 10 events
events = Await MicrosoftGraphService.Instance.User.[Event].NextPageEventsAsync()
If events Is Nothing Then
    ' no more events
End If
=======
>>>>>>> 44e9edad
```

## Sample Code

[MicrosoftGraph Service Sample Page Source](https://github.com/Microsoft/UWPCommunityToolkit/tree/master/Microsoft.Toolkit.Uwp.SampleApp/SamplePages/Microsoft%20Graph%20Service). You can see this in action in [UWP Community Toolkit Sample App](https://www.microsoft.com/store/apps/9NBLGGH4TLCQ).

### Requirements

| Device family | Universal, 10.0.14393.0 or higher |
| --- | --- |
| Namespace | Microsoft.Toolkit.Uwp.Services |
| NuGet package | [Microsoft.Toolkit.Uwp.Services](https://www.nuget.org/packages/Microsoft.Toolkit.Uwp.Services/) |

### API

* [MicrosoftGraph Service source code](https://github.com/Microsoft/UWPCommunityToolkit/tree/master/Microsoft.Toolkit.Uwp.Services/Services/MicrosoftGraph)<|MERGE_RESOLUTION|>--- conflicted
+++ resolved
@@ -59,7 +59,6 @@
 |Resource to Add|Microsoft Graph|
 |Delegate Permissions |Sign in and read user profile, Read user mail and Send mail, Read user calendars|
 
-
 ## Syntax
 
 ### Sign in with an Office 365 account
@@ -75,7 +74,6 @@
 {
  return;
 }
-<<<<<<< HEAD
 ```
 ```vb
 ' Initialize the service
@@ -87,8 +85,6 @@
 If Not Await MicrosoftGraphService.Instance.LoginAsync() Then
     Return
 End If
-=======
->>>>>>> 44e9edad
 ```
 
 ### Get the connected user's info
@@ -110,7 +106,7 @@
 };
 
 var user =await MicrosoftGraphService.Instance.User.GetProfileAsync(selectedFields);
-UserPanel.DataContext = user;     
+UserPanel.DataContext = user;
 
 // Retrieve the user's photo 
 using (IRandomAccessStream photoStream = await MicrosoftGraphService.Instance.User.GetPhotoAsync())
@@ -127,7 +123,6 @@
 
   this.Photo.Source = photo;
 }
-<<<<<<< HEAD
 ```
 ```vb
 ' Retrieve user's info from Azure Active Directory
@@ -158,8 +153,6 @@
 
     Me.Photo.Source = photo
 End Using
-=======
->>>>>>> 44e9edad
 ```
 
 ### Retrieve/Send messages
@@ -185,7 +178,7 @@
 messages = await MicrosoftGraphService.Instance.User.Message.NextPageEmailsAsync();
 if (messages == null)
 {
-	 // no more messages
+     // no more messages
 }
 
 // Send a message
@@ -198,7 +191,6 @@
 // You can also send a message in html format
 string content = GetHtmlMessage();
 await MicrosoftGraphService.Instance.User.Message.SendEmailAsync(subject, content, BodyType.Html, toRecipients);
-<<<<<<< HEAD
 ```
 ```vb
 ' Get the top 10 messages
@@ -230,8 +222,6 @@
 ' You can also send a message in html format
 Dim content As String = GetHtmlMessage()
 Await MicrosoftGraphService.Instance.User.Message.SendEmailAsync(subject, content, BodyType.Html, toRecipients)
-=======
->>>>>>> 44e9edad
 ```
 
 ### Retrieve calendar events
@@ -261,7 +251,6 @@
 {
 	// no more events
 }
-<<<<<<< HEAD
 ```
 ```vb
 ' Get the top 10 events
@@ -285,8 +274,6 @@
 If events Is Nothing Then
     ' no more events
 End If
-=======
->>>>>>> 44e9edad
 ```
 
 ## Sample Code
