---
title: LinkedIn Service 
author: nmetulev
description: The LinkedIn Service allows you to retrieve or publish data to the LinkedIn graph. Examples of the types of objects you can work with are User profile data and sharing Activity.
<<<<<<< HEAD
keywords: windows 10, uwp, uwp community toolkit, uwp toolkit, LinkedIn Service 
=======
keywords: windows 10, uwp, windows community toolkit, uwp community toolkit, uwp toolkit, LinkedIn Service 
>>>>>>> 20a8f7fe
dev_langs:
  - csharp
  - vb
---

# LinkedIn Service 

The **LinkedIn Service** allows you to retrieve or publish data to the LinkedIn graph. Examples of the types of objects you can work with are User profile data and sharing Activity.

## Creating a new Application on LinkedIn Developer Site

1. Go to: https://www.linkedin.com/developer/apps. 
2. Select **Create Application**, to start integrating LinkedIn into your app. 
3. Complete all mandatory fields signified by the red star.  If you agree to the terms and conditions, hit **Submit**.
4. Make a note of the **Client Id** and **Client Secret** for your app - you will need to supply these in your code.
5. Take note of the **Default Application Permissions**.  You can either set these in this portal or via code.  These are the permissions your user will need to agree to for you to make calls on their behalf.
6. Under **OAuth 2.0** you will need to enter a **Authorized Redirect URLs**.  For UWP app development purposes this is arbitrary, but it will need to match what you have in your code (e.g. https://github.com/Microsoft/UWPCommunityToolkit).
7. Once you have done, hit **Update**.

## Syntax

```csharp
// Initialize service - use overload if you need to supply additional permissions
LinkedInService.Instance.Initialize(ClientId.Text, ClientSecret.Text, CallbackUri.Text);

// Login to LinkedIn
if (!await LinkedInService.Instance.LoginAsync())
{
    return;
}

// Get current user's profile details
await LinkedInService.Instance.GetUserProfileAsync();

// Share message to LinkedIn (text should include a Url so LinkedIn can scrape preview information)
await LinkedInService.Instance.ShareActivityAsync(ShareText.Text);
```
```vb
' Initialize service - use overload if you need to supply additional permissions
LinkedInService.Instance.Initialize(ClientId.Text, ClientSecret.Text, CallbackUri.Text)
<<<<<<< HEAD

' Login to LinkedIn
If Not Await LinkedInService.Instance.LoginAsync() Then
    Return
End If

' Get current user's profile details
Await LinkedInService.Instance.GetUserProfileAsync()

' Share message to LinkedIn (text should include a Url so LinkedIn can scrape preview information)
Await LinkedInService.Instance.ShareActivityAsync(ShareText.Text)
```
=======
>>>>>>> 20a8f7fe

' Login to LinkedIn
If Not Await LinkedInService.Instance.LoginAsync() Then
    Return
End If

' Get current user's profile details
Await LinkedInService.Instance.GetUserProfileAsync()

' Share message to LinkedIn (text should include a Url so LinkedIn can scrape preview information)
Await LinkedInService.Instance.ShareActivityAsync(ShareText.Text)
```

[LinkedIn Service Sample Page Source](https://github.com/Microsoft/UWPCommunityToolkit/tree/master/Microsoft.Toolkit.Uwp.SampleApp/SamplePages/LinkedIn%20Service). You can see this in action in [Windows Community Toolkit Sample App](https://www.microsoft.com/store/apps/9NBLGGH4TLCQ).

## Requirements

| Device family | Universal, 10.0.14393.0 or higher |
| --- | --- |
| Namespace | Microsoft.Toolkit.Uwp.Services |
| NuGet package | [Microsoft.Toolkit.Uwp.Services](https://www.nuget.org/packages/Microsoft.Toolkit.Uwp.Services/) |

## API

* [LinkedIn Service source code](https://github.com/Microsoft/UWPCommunityToolkit/tree/master/Microsoft.Toolkit.Uwp.Services/Services/LinkedIn)<|MERGE_RESOLUTION|>--- conflicted
+++ resolved
@@ -2,11 +2,7 @@
 title: LinkedIn Service 
 author: nmetulev
 description: The LinkedIn Service allows you to retrieve or publish data to the LinkedIn graph. Examples of the types of objects you can work with are User profile data and sharing Activity.
-<<<<<<< HEAD
-keywords: windows 10, uwp, uwp community toolkit, uwp toolkit, LinkedIn Service 
-=======
 keywords: windows 10, uwp, windows community toolkit, uwp community toolkit, uwp toolkit, LinkedIn Service 
->>>>>>> 20a8f7fe
 dev_langs:
   - csharp
   - vb
@@ -47,21 +43,6 @@
 ```vb
 ' Initialize service - use overload if you need to supply additional permissions
 LinkedInService.Instance.Initialize(ClientId.Text, ClientSecret.Text, CallbackUri.Text)
-<<<<<<< HEAD
-
-' Login to LinkedIn
-If Not Await LinkedInService.Instance.LoginAsync() Then
-    Return
-End If
-
-' Get current user's profile details
-Await LinkedInService.Instance.GetUserProfileAsync()
-
-' Share message to LinkedIn (text should include a Url so LinkedIn can scrape preview information)
-Await LinkedInService.Instance.ShareActivityAsync(ShareText.Text)
-```
-=======
->>>>>>> 20a8f7fe
 
 ' Login to LinkedIn
 If Not Await LinkedInService.Instance.LoginAsync() Then
