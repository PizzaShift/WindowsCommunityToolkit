--- conflicted
+++ resolved
@@ -1,12 +1,8 @@
 ﻿<Project Sdk="Microsoft.NET.Sdk">
 
   <PropertyGroup>
-<<<<<<< HEAD
     <TargetFramework>netcoreapp5.0</TargetFramework>
-=======
-    <TargetFramework>uap10.0.16299</TargetFramework>
     <LangVersion>8.0</LangVersion>
->>>>>>> 2cfad9c9
     <Title>Windows Community Toolkit UI</Title>
     <Description>
       This library provides UI components, such as XAML extensions, helpers, converters and more. It is part of the Windows Community Toolkit.
@@ -51,7 +47,7 @@
   </PropertyGroup>
 
   <ItemGroup>
-    <PackageReference Include="Microsoft.Xaml.Behaviors.WinUI.Managed" Version="2.0.3-rc1-CI-20200515-1426" />
+    <PackageReference Include="Microsoft.Xaml.Behaviors.WinUI.Managed" Version="2.0.3-rc2" />
   </ItemGroup>
 
   <ItemGroup>
