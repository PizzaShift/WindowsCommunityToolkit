// Licensed to the .NET Foundation under one or more agreements.
// The .NET Foundation licenses this file to you under the MIT license.
// See the LICENSE file in the project root for more information.

using Microsoft.UI.Xaml.Controls;
using Windows.UI;
using Windows.UI.ViewManagement;
<<<<<<< HEAD
=======
using Windows.UI.Xaml.Controls;
>>>>>>> 4f39720d

namespace Microsoft.Toolkit.Uwp.UI.Extensions
{
    /// <summary>
    /// Provides attached dependency properties for interacting with the <see cref="ApplicationViewTitleBar"/> on a window (app view).
    /// </summary>
    public static class TitleBarExtensions
    {
        /// <summary>
        /// Gets a value indicating whether TitleBar is supported or not.
        /// </summary>
        public static bool IsTitleBarSupported => Windows.Foundation.Metadata.ApiInformation.IsTypePresent("Windows.UI.ViewManagement.ApplicationViewTitleBar");

        /// <summary>
        /// Gets Color for <see cref="ApplicationViewTitleBar.BackgroundColor"/>
        /// </summary>
        /// <param name="page">The <see cref="Page"/></param>
        /// <returns>Color</returns>
        public static Color GetBackgroundColor(Page page)
        {
            Color color;

            var titleBar = GetTitleBar();
            if (titleBar != null)
            {
                color = titleBar.BackgroundColor.GetValueOrDefault();
            }

            return color;
        }

        /// <summary>
        /// Sets Color to <see cref="ApplicationViewTitleBar.BackgroundColor"/>
        /// </summary>
        /// <param name="page">The <see cref="Page"/></param>
        /// <param name="value">Color</param>
        public static void SetBackgroundColor(Page page, Color value)
        {
            var titleBar = GetTitleBar();
            if (titleBar != null)
            {
                titleBar.BackgroundColor = value;
            }
        }

        /// <summary>
        /// Gets Color for <see cref="ApplicationViewTitleBar.ButtonBackgroundColor"/>
        /// </summary>
        /// <param name="page">The <see cref="Page"/></param>
        /// <returns>Color</returns>
        public static Color GetButtonBackgroundColor(Page page)
        {
            Color color;

            var titleBar = GetTitleBar();
            if (titleBar != null)
            {
                color = titleBar.ButtonBackgroundColor.GetValueOrDefault();
            }

            return color;
        }

        /// <summary>
        /// Sets Color to <see cref="ApplicationViewTitleBar.ButtonBackgroundColor"/>
        /// </summary>
        /// <param name="page">The <see cref="Page"/></param>
        /// <param name="value">Color</param>
        public static void SetButtonBackgroundColor(Page page, Color value)
        {
            var titleBar = GetTitleBar();
            if (titleBar != null)
            {
                titleBar.ButtonBackgroundColor = value;
            }
        }

        /// <summary>
        /// Gets Color for <see cref="ApplicationViewTitleBar.ButtonForegroundColor"/>
        /// </summary>
        /// <param name="page">The <see cref="Page"/></param>
        /// <returns>Color</returns>
        public static Color GetButtonForegroundColor(Page page)
        {
            Color color;

            var titleBar = GetTitleBar();
            if (titleBar != null)
            {
                color = titleBar.ButtonForegroundColor.GetValueOrDefault();
            }

            return color;
        }

        /// <summary>
        /// Sets Color to <see cref="ApplicationViewTitleBar.ButtonForegroundColor"/>
        /// </summary>
        /// <param name="page">The <see cref="Page"/></param>
        /// <param name="value">Color</param>
        public static void SetButtonForegroundColor(Page page, Color value)
        {
            var titleBar = GetTitleBar();
            if (titleBar != null)
            {
                titleBar.ButtonForegroundColor = value;
            }
        }

        /// <summary>
        /// Gets Color for <see cref="ApplicationViewTitleBar.ButtonHoverBackgroundColor"/>
        /// </summary>
        /// <param name="page">The <see cref="Page"/></param>
        /// <returns>Color</returns>
        public static Color GetButtonHoverBackgroundColor(Page page)
        {
            Color color;

            var titleBar = GetTitleBar();
            if (titleBar != null)
            {
                color = titleBar.ButtonHoverBackgroundColor.GetValueOrDefault();
            }

            return color;
        }

        /// <summary>
        /// Sets Color to <see cref="ApplicationViewTitleBar.ButtonHoverBackgroundColor"/>
        /// </summary>
        /// <param name="page">The <see cref="Page"/></param>
        /// <param name="value">Color</param>
        public static void SetButtonHoverBackgroundColor(Page page, Color value)
        {
            var titleBar = GetTitleBar();
            if (titleBar != null)
            {
                titleBar.ButtonHoverBackgroundColor = value;
            }
        }

        /// <summary>
        /// Gets Color for <see cref="ApplicationViewTitleBar.ButtonHoverForegroundColor"/>
        /// </summary>
        /// <param name="page">The <see cref="Page"/></param>
        /// <returns>Color</returns>
        public static Color GetButtonHoverForegroundColor(Page page)
        {
            Color color;

            var titleBar = GetTitleBar();
            if (titleBar != null)
            {
                color = titleBar.ButtonHoverForegroundColor.GetValueOrDefault();
            }

            return color;
        }

        /// <summary>
        /// Sets Color to <see cref="ApplicationViewTitleBar.ButtonHoverForegroundColor"/>
        /// </summary>
        /// <param name="page">The <see cref="Page"/></param>
        /// <param name="value">Color</param>
        public static void SetButtonHoverForegroundColor(Page page, Color value)
        {
            var titleBar = GetTitleBar();
            if (titleBar != null)
            {
                titleBar.ButtonHoverForegroundColor = value;
            }
        }

        /// <summary>
        /// Gets Color for <see cref="ApplicationViewTitleBar.ButtonInactiveBackgroundColor"/>
        /// </summary>
        /// <param name="page">The <see cref="Page"/></param>
        /// <returns>Color</returns>
        public static Color GetButtonInactiveBackgroundColor(Page page)
        {
            Color color;

            var titleBar = GetTitleBar();
            if (titleBar != null)
            {
                color = titleBar.ButtonInactiveBackgroundColor.GetValueOrDefault();
            }

            return color;
        }

        /// <summary>
        /// Sets Color to <see cref="ApplicationViewTitleBar.ButtonInactiveBackgroundColor"/>
        /// </summary>
        /// <param name="page">The <see cref="Page"/></param>
        /// <param name="value">Color</param>
        public static void SetButtonInactiveBackgroundColor(Page page, Color value)
        {
            var titleBar = GetTitleBar();
            if (titleBar != null)
            {
                titleBar.ButtonInactiveBackgroundColor = value;
            }
        }

        /// <summary>
        /// Gets Color for <see cref="ApplicationViewTitleBar.ButtonInactiveForegroundColor"/>
        /// </summary>
        /// <param name="page">The <see cref="Page"/></param>
        /// <returns>Color</returns>
        public static Color GetButtonInactiveForegroundColor(Page page)
        {
            Color color;

            var titleBar = GetTitleBar();
            if (titleBar != null)
            {
                color = titleBar.ButtonInactiveForegroundColor.GetValueOrDefault();
            }

            return color;
        }

        /// <summary>
        /// Sets Color to <see cref="ApplicationViewTitleBar.ButtonInactiveForegroundColor"/>
        /// </summary>
        /// <param name="page">The <see cref="Page"/></param>
        /// <param name="value">Color</param>
        public static void SetButtonInactiveForegroundColor(Page page, Color value)
        {
            var titleBar = GetTitleBar();
            if (titleBar != null)
            {
                titleBar.ButtonInactiveForegroundColor = value;
            }
        }

        /// <summary>
        /// Gets Color for <see cref="ApplicationViewTitleBar.ButtonPressedBackgroundColor"/>
        /// </summary>
        /// <param name="page">The <see cref="Page"/></param>
        /// <returns>Color</returns>
        public static Color GetButtonPressedBackgroundColor(Page page)
        {
            Color color;

            var titleBar = GetTitleBar();
            if (titleBar != null)
            {
                color = titleBar.ButtonPressedBackgroundColor.GetValueOrDefault();
            }

            return color;
        }

        /// <summary>
        /// Sets Color to <see cref="ApplicationViewTitleBar.ButtonPressedBackgroundColor"/>
        /// </summary>
        /// <param name="page">The <see cref="Page"/></param>
        /// <param name="value">Color</param>
        public static void SetButtonPressedBackgroundColor(Page page, Color value)
        {
            var titleBar = GetTitleBar();
            if (titleBar != null)
            {
                titleBar.ButtonPressedBackgroundColor = value;
            }
        }

        /// <summary>
        /// Gets Color for <see cref="ApplicationViewTitleBar.ButtonPressedForegroundColor"/>
        /// </summary>
        /// <param name="page">The <see cref="Page"/></param>
        /// <returns>Color</returns>
        public static Color GetButtonPressedForegroundColor(Page page)
        {
            Color color;

            var titleBar = GetTitleBar();
            if (titleBar != null)
            {
                color = titleBar.ButtonPressedForegroundColor.GetValueOrDefault();
            }

            return color;
        }

        /// <summary>
        /// Sets Color to <see cref="ApplicationViewTitleBar.ButtonPressedForegroundColor"/>
        /// </summary>
        /// <param name="page">The <see cref="Page"/></param>
        /// <param name="value">Color</param>
        public static void SetButtonPressedForegroundColor(Page page, Color value)
        {
            var titleBar = GetTitleBar();
            if (titleBar != null)
            {
                titleBar.ButtonPressedForegroundColor = value;
            }
        }

        /// <summary>
        /// Gets Color for <see cref="ApplicationViewTitleBar.ForegroundColor"/>
        /// </summary>
        /// <param name="page">The <see cref="Page"/></param>
        /// <returns>Color</returns>
        public static Color GetForegroundColor(Page page)
        {
            Color color;

            var titleBar = GetTitleBar();
            if (titleBar != null)
            {
                color = titleBar.ForegroundColor.GetValueOrDefault();
            }

            return color;
        }

        /// <summary>
        /// Sets Color to <see cref="ApplicationViewTitleBar.ForegroundColor"/>
        /// </summary>
        /// <param name="page">The <see cref="Page"/></param>
        /// <param name="value">Color</param>
        public static void SetForegroundColor(Page page, Color value)
        {
            var titleBar = GetTitleBar();
            if (titleBar != null)
            {
                titleBar.ForegroundColor = value;
            }
        }

        /// <summary>
        /// Gets Color for <see cref="ApplicationViewTitleBar.InactiveBackgroundColor"/>
        /// </summary>
        /// <param name="page">The <see cref="Page"/></param>
        /// <returns>Color</returns>
        public static Color GetInactiveBackgroundColor(Page page)
        {
            Color color;

            var titleBar = GetTitleBar();
            if (titleBar != null)
            {
                color = titleBar.InactiveBackgroundColor.GetValueOrDefault();
            }

            return color;
        }

        /// <summary>
        /// Sets Color to <see cref="ApplicationViewTitleBar.InactiveBackgroundColor"/>
        /// </summary>
        /// <param name="page">The <see cref="Page"/></param>
        /// <param name="value">Color</param>
        public static void SetInactiveBackgroundColor(Page page, Color value)
        {
            var titleBar = GetTitleBar();
            if (titleBar != null)
            {
                titleBar.InactiveBackgroundColor = value;
            }
        }

        /// <summary>
        /// Gets Color for <see cref="ApplicationViewTitleBar.InactiveForegroundColor"/>
        /// </summary>
        /// <param name="page">The <see cref="Page"/></param>
        /// <returns>Color</returns>
        public static Color GetInactiveForegroundColor(Page page)
        {
            Color color;

            var titleBar = GetTitleBar();
            if (titleBar != null)
            {
                color = titleBar.InactiveForegroundColor.GetValueOrDefault();
            }

            return color;
        }

        /// <summary>
        /// Sets Color to <see cref="ApplicationViewTitleBar.InactiveForegroundColor"/>
        /// </summary>
        /// <param name="page">The <see cref="Page"/></param>
        /// <param name="value">Color</param>
        public static void SetInactiveForegroundColor(Page page, Color value)
        {
            var titleBar = GetTitleBar();
            if (titleBar != null)
            {
                titleBar.InactiveForegroundColor = value;
            }
        }

        private static ApplicationViewTitleBar GetTitleBar()
        {
            return IsTitleBarSupported ? ApplicationView.GetForCurrentView()?.TitleBar : null;
        }
    }
}<|MERGE_RESOLUTION|>--- conflicted
+++ resolved
@@ -2,13 +2,10 @@
 // The .NET Foundation licenses this file to you under the MIT license.
 // See the LICENSE file in the project root for more information.
 
+using Microsoft.UI.Xaml;
 using Microsoft.UI.Xaml.Controls;
 using Windows.UI;
 using Windows.UI.ViewManagement;
-<<<<<<< HEAD
-=======
-using Windows.UI.Xaml.Controls;
->>>>>>> 4f39720d
 
 namespace Microsoft.Toolkit.Uwp.UI.Extensions
 {
