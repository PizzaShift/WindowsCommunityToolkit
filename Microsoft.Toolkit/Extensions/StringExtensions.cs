--- conflicted
+++ resolved
@@ -10,11 +10,8 @@
 // THE CODE OR THE USE OR OTHER DEALINGS IN THE CODE.
 // ******************************************************************
 
-<<<<<<< HEAD
 using System.Globalization;
-=======
 using System.Net;
->>>>>>> 4c471950
 using System.Text.RegularExpressions;
 
 namespace Microsoft.Toolkit.Extensions
@@ -59,7 +56,6 @@
         }
 
         /// <summary>
-<<<<<<< HEAD
         /// Returns whether said string is a valid decimal number or not.
         /// </summary>
         /// <returns><c>true</c> for valid decimal number.<c>false</c> otherwise</returns>
@@ -93,7 +89,8 @@
         public static bool IsCharacterString(this string str)
         {
             return Regex.IsMatch(str, CharactersRegex);
-=======
+        }
+      
         /// Converts object into string.
         /// </summary>
         /// <param name="value">Object value.</param>
@@ -177,7 +174,6 @@
             }
 
             return value ?? string.Empty;
->>>>>>> 4c471950
         }
     }
 }