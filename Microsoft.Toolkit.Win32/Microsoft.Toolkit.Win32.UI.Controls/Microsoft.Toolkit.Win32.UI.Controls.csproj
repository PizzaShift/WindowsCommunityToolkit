--- conflicted
+++ resolved
@@ -1,7 +1,7 @@
 ﻿<Project Sdk="Microsoft.NET.Sdk">
 
   <PropertyGroup>
-    <TargetFramework>net472</TargetFramework>
+    <TargetFramework>net462</TargetFramework>
     <RootNamespace>Microsoft.Toolkit.Win32.UI.Controls</RootNamespace>
     <AssemblyName>Microsoft.Toolkit.Win32.UI.Controls</AssemblyName>
     <GenerateAssemblyInfo>false</GenerateAssemblyInfo>
@@ -12,11 +12,6 @@
     <PackageTags>WebView Win32 WPF WindowsForms</PackageTags>
 
     <!-- Need Metadata contract 6.0 or later -->
-<<<<<<< HEAD
-    <!-- First introduced in 17704: Insider Preview (Fast) -->
-    <TargetPlatformMinVersion>10.0.17704.0</TargetPlatformMinVersion>
-    <!-- Most people will have RTM later than 17704: Insider Preview (Fast), Spring Creators (RS5) -->
-=======
     <!-- First introduced in 17110: Insider Preview (Fast) -->
     <!-- Most people will have RTM 17134: April 2018 Update -->
     <TargetPlatformMinVersion>10.0.17134.0</TargetPlatformMinVersion>
@@ -29,44 +24,12 @@
     This also needs to be installed on your local machine. Can do this with PowerShell:
       ./build/Install-WindowsSDKISO.ps1 17704
     -->
->>>>>>> 0a065484
     <TargetPlatformVersion>10.0.17704.0</TargetPlatformVersion>
   </PropertyGroup>
 
   <PropertyGroup Condition="'$(Configuration)|$(Platform)'=='Debug|AnyCPU'">
     <DefineConstants>TRACE;DEBUG;CODE_ANALYSIS;NET47;DEV_DEBUG;DEBUG_LAYOUT</DefineConstants>
-    <LangVersion>latest</LangVersion>
   </PropertyGroup>
-
-  <ItemGroup>
-    <Compile Remove="WPF\DependencyObjectCollection.cs" />
-    <Compile Remove="WPF\InkCanvas\CoreInputDeviceTypes.cs" />
-    <Compile Remove="WPF\InkCanvas\InkDrawingAttributes.cs" />
-    <Compile Remove="WPF\InkCanvas\InkDrawingAttributesKind.cs" />
-    <Compile Remove="WPF\InkCanvas\InkHighContrastAdjustment.cs" />
-    <Compile Remove="WPF\InkCanvas\InkInputConfiguration.cs" />
-    <Compile Remove="WPF\InkCanvas\InkInputProcessingConfiguration.cs" />
-    <Compile Remove="WPF\InkCanvas\InkInputProcessingMode.cs" />
-    <Compile Remove="WPF\InkCanvas\InkInputRightDragAction.cs" />
-    <Compile Remove="WPF\InkCanvas\InkPoint.cs" />
-    <Compile Remove="WPF\InkCanvas\InkPresenter.cs" />
-    <Compile Remove="WPF\InkCanvas\InkPresenterPredefinedConfiguration.cs" />
-    <Compile Remove="WPF\InkCanvas\InkRecognitionResult.cs" />
-    <Compile Remove="WPF\InkCanvas\InkStroke.cs" />
-    <Compile Remove="WPF\InkCanvas\InkStrokeContainer.cs" />
-    <Compile Remove="WPF\InkCanvas\InkStrokeInput.cs" />
-    <Compile Remove="WPF\InkCanvas\InkStrokeRenderingSegment.cs" />
-    <Compile Remove="WPF\InkCanvas\InkStrokesCollectedEventArgs.cs" />
-    <Compile Remove="WPF\InkCanvas\InkStrokesErasedEventArgs.cs" />
-    <Compile Remove="WPF\InkCanvas\InkSynchronizer.cs" />
-    <Compile Remove="WPF\InkCanvas\InkUnprocessedInput.cs" />
-    <Compile Remove="WPF\InkCanvas\PenTipShape.cs" />
-    <Compile Remove="WPF\InkCanvas\PointerEventArgs.cs" />
-    <Compile Remove="WPF\InkCanvas\PointerPoint.cs" />
-    <Compile Remove="WPF\InkCanvas\VirtualKeyModifiers.cs" />
-    <Compile Remove="WPF\InkToolbar\InkToolbarInitialControls.cs" />
-    <Compile Remove="WPF\InternalConversionExtensions.cs" />
-  </ItemGroup>
 
   <ItemGroup>
     <Reference Include="PresentationCore" />
@@ -120,8 +83,4 @@
   <ItemGroup>
     <None Include="VisualStudioToolsManifest.xml" Pack="true" PackagePath="tools" />
   </ItemGroup>
-
-  <ItemGroup>
-    <ProjectReference Include="..\Microsoft.Windows.Interop.WindowsXamlHost\Microsoft.Windows.Interop.WPF.csproj" />
-  </ItemGroup>
 </Project>