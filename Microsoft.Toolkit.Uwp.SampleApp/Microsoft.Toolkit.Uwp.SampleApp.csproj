﻿<?xml version="1.0" encoding="utf-8"?>
<Project ToolsVersion="15.0" DefaultTargets="Build" xmlns="http://schemas.microsoft.com/developer/msbuild/2003">
  <Import Project="$(MSBuildExtensionsPath)\$(MSBuildToolsVersion)\Microsoft.Common.props" Condition="Exists('$(MSBuildExtensionsPath)\$(MSBuildToolsVersion)\Microsoft.Common.props')" />
  <PropertyGroup>
    <Configuration Condition=" '$(Configuration)' == '' ">Debug</Configuration>
    <Platform Condition=" '$(Platform)' == '' ">x86</Platform>
    <ProjectGuid>{719C43C6-8753-4395-ADAA-2FCC70F76BF3}</ProjectGuid>
    <OutputType>AppContainerExe</OutputType>
    <AppDesignerFolder>Properties</AppDesignerFolder>
    <RootNamespace>Microsoft.Toolkit.Uwp.SampleApp</RootNamespace>
    <AssemblyName>Microsoft.Toolkit.Uwp.SampleApp</AssemblyName>
    <DefaultLanguage>en-US</DefaultLanguage>
    <TargetPlatformIdentifier>UAP</TargetPlatformIdentifier>
    <TargetPlatformVersion>10.0.17134.0</TargetPlatformVersion>
    <TargetPlatformMinVersion>10.0.15063.0</TargetPlatformMinVersion>
    <MinimumVisualStudioVersion>14</MinimumVisualStudioVersion>
    <FileAlignment>512</FileAlignment>
    <ProjectTypeGuids>{A5A43C5B-DE2A-4C0C-9213-0A381AF9435A};{FAE04EC0-301F-11D3-BF4B-00C04F79EFBC}</ProjectTypeGuids>
    <PackageCertificateKeyFile>Microsoft.Toolkit.Uwp.SampleApp_TemporaryKey.pfx</PackageCertificateKeyFile>
    <AppxAutoIncrementPackageRevision>True</AppxAutoIncrementPackageRevision>
    <AppxBundle>Always</AppxBundle>
    <AppxBundlePlatforms>x86</AppxBundlePlatforms>
    <PackageCertificateThumbprint>7A086872CBF1D8A795A97B9559A3C88B3550527E</PackageCertificateThumbprint>
  </PropertyGroup>
  <PropertyGroup Condition="'$(Configuration)|$(Platform)' == 'Debug|x86'">
    <DebugSymbols>true</DebugSymbols>
    <OutputPath>bin\x86\Debug\</OutputPath>
    <DefineConstants>DEBUG;TRACE;NETFX_CORE;WINDOWS_UWP</DefineConstants>
    <NoWarn>;2008</NoWarn>
    <DebugType>full</DebugType>
    <PlatformTarget>x86</PlatformTarget>
    <UseVSHostingProcess>false</UseVSHostingProcess>
    <ErrorReport>prompt</ErrorReport>
    <Prefer32Bit>true</Prefer32Bit>
    <DocumentationFile>
    </DocumentationFile>
    <CodeAnalysisRuleSet>microsoft.toolkit.uwp.sampleapp.ruleset</CodeAnalysisRuleSet>
  </PropertyGroup>
  <PropertyGroup Condition="'$(Configuration)|$(Platform)' == 'Release|x86'">
    <OutputPath>bin\x86\Release\</OutputPath>
    <DefineConstants>TRACE;NETFX_CORE;WINDOWS_UWP</DefineConstants>
    <Optimize>true</Optimize>
    <NoWarn>;2008</NoWarn>
    <DebugType>pdbonly</DebugType>
    <PlatformTarget>x86</PlatformTarget>
    <UseVSHostingProcess>false</UseVSHostingProcess>
    <ErrorReport>prompt</ErrorReport>
    <Prefer32Bit>true</Prefer32Bit>
    <UseDotNetNativeToolchain>true</UseDotNetNativeToolchain>
    <RunCodeAnalysis>false</RunCodeAnalysis>
    <TreatWarningsAsErrors>true</TreatWarningsAsErrors>
    <DocumentationFile>
    </DocumentationFile>
    <CodeAnalysisRuleSet>microsoft.toolkit.uwp.sampleapp.ruleset</CodeAnalysisRuleSet>
  </PropertyGroup>
  <PropertyGroup Condition="'$(Configuration)|$(Platform)' == 'Debug|ARM'">
    <DebugSymbols>true</DebugSymbols>
    <OutputPath>bin\ARM\Debug\</OutputPath>
    <DefineConstants>DEBUG;TRACE;NETFX_CORE;WINDOWS_UWP</DefineConstants>
    <NoWarn>;2008</NoWarn>
    <DebugType>full</DebugType>
    <PlatformTarget>ARM</PlatformTarget>
    <UseVSHostingProcess>false</UseVSHostingProcess>
    <ErrorReport>prompt</ErrorReport>
    <Prefer32Bit>true</Prefer32Bit>
    <CodeAnalysisRuleSet>microsoft.toolkit.uwp.sampleapp.ruleset</CodeAnalysisRuleSet>
  </PropertyGroup>
  <PropertyGroup Condition="'$(Configuration)|$(Platform)' == 'Release|ARM'">
    <OutputPath>bin\ARM\Release\</OutputPath>
    <DefineConstants>TRACE;NETFX_CORE;WINDOWS_UWP</DefineConstants>
    <Optimize>true</Optimize>
    <NoWarn>;2008</NoWarn>
    <DebugType>pdbonly</DebugType>
    <PlatformTarget>ARM</PlatformTarget>
    <UseVSHostingProcess>false</UseVSHostingProcess>
    <ErrorReport>prompt</ErrorReport>
    <Prefer32Bit>true</Prefer32Bit>
    <UseDotNetNativeToolchain>true</UseDotNetNativeToolchain>
    <RunCodeAnalysis>false</RunCodeAnalysis>
    <TreatWarningsAsErrors>true</TreatWarningsAsErrors>
    <DocumentationFile>
    </DocumentationFile>
    <CodeAnalysisRuleSet>microsoft.toolkit.uwp.sampleapp.ruleset</CodeAnalysisRuleSet>
  </PropertyGroup>
  <PropertyGroup Condition="'$(Configuration)|$(Platform)' == 'Debug|x64'">
    <DebugSymbols>true</DebugSymbols>
    <OutputPath>bin\x64\Debug\</OutputPath>
    <DefineConstants>DEBUG;TRACE;NETFX_CORE;WINDOWS_UWP</DefineConstants>
    <NoWarn>;2008</NoWarn>
    <DebugType>full</DebugType>
    <PlatformTarget>x64</PlatformTarget>
    <UseVSHostingProcess>false</UseVSHostingProcess>
    <ErrorReport>prompt</ErrorReport>
    <Prefer32Bit>true</Prefer32Bit>
    <CodeAnalysisRuleSet>microsoft.toolkit.uwp.sampleapp.ruleset</CodeAnalysisRuleSet>
  </PropertyGroup>
  <PropertyGroup Condition="'$(Configuration)|$(Platform)' == 'Release|x64'">
    <OutputPath>bin\x64\Release\</OutputPath>
    <DefineConstants>TRACE;NETFX_CORE;WINDOWS_UWP</DefineConstants>
    <Optimize>true</Optimize>
    <NoWarn>;2008</NoWarn>
    <DebugType>pdbonly</DebugType>
    <PlatformTarget>x64</PlatformTarget>
    <UseVSHostingProcess>false</UseVSHostingProcess>
    <ErrorReport>prompt</ErrorReport>
    <Prefer32Bit>true</Prefer32Bit>
    <UseDotNetNativeToolchain>true</UseDotNetNativeToolchain>
    <RunCodeAnalysis>false</RunCodeAnalysis>
    <TreatWarningsAsErrors>true</TreatWarningsAsErrors>
    <DocumentationFile>
    </DocumentationFile>
    <CodeAnalysisRuleSet>microsoft.toolkit.uwp.sampleapp.ruleset</CodeAnalysisRuleSet>
  </PropertyGroup>
  <PropertyGroup>
    <RestoreProjectStyle>PackageReference</RestoreProjectStyle>
  </PropertyGroup>
  <ItemGroup>
    <PackageReference Include="HockeySDK.UWP">
      <Version>4.1.6</Version>
    </PackageReference>
    <PackageReference Include="Microsoft.NETCore.UniversalWindowsPlatform">
      <Version>6.0.8</Version>
    </PackageReference>
    <PackageReference Include="Monaco.Editor">
      <Version>0.5.0-alpha</Version>
    </PackageReference>
    <PackageReference Include="StyleCop.Analyzers">
      <Version>1.0.2</Version>
    </PackageReference>
    <PackageReference Include="Microsoft.Graph">
      <Version>1.8.1</Version>
    </PackageReference>
    <PackageReference Include="Microsoft.Xaml.Behaviors.Uwp.Managed">
      <Version>1.1.0</Version>
    </PackageReference>
    <PackageReference Include="Newtonsoft.Json">
      <Version>10.0.3</Version>
    </PackageReference>
    <PackageReference Include="NotificationsVisualizerLibrary">
      <Version>1.0.5</Version>
    </PackageReference>
    <PackageReference Include="System.ValueTuple">
      <Version>4.4.0</Version>
    </PackageReference>
    <PackageReference Include="UWP.SDKforGoogleAnalytics.Managed">
      <Version>1.5.2</Version>
    </PackageReference>
  </ItemGroup>
  <ItemGroup>
    <!-- A reference to the entire .Net Framework and Windows SDK are automatically included -->
    <Content Include="Assets\NotificationAssets\Cloudy-Square.png" />
    <Content Include="Assets\NotificationAssets\Cloudy.png" />
    <Content Include="Assets\NotificationAssets\Drizzle-Square.png" />
    <Content Include="Assets\NotificationAssets\Drizzle.png" />
    <Content Include="Assets\NotificationAssets\Haze-Square.png" />
    <Content Include="Assets\NotificationAssets\Haze.png" />
    <Content Include="Assets\NotificationAssets\Mostly Cloudy-Background.jpg" />
    <Content Include="Assets\NotificationAssets\Mostly Cloudy-Square.png" />
    <Content Include="Assets\NotificationAssets\Mostly Cloudy.png" />
    <Content Include="Assets\NotificationAssets\Slight Drizzle-Square.png" />
    <Content Include="Assets\NotificationAssets\Slight Drizzle.png" />
    <Content Include="Assets\NotificationAssets\Snow-Square.png" />
    <Content Include="Assets\NotificationAssets\Snow.png" />
    <Content Include="Assets\NotificationAssets\Sunny-Square.png" />
    <Content Include="Assets\NotificationAssets\Sunny.png" />
    <Content Include="Assets\NotificationAssets\Thunderstorms-Square.png" />
    <Content Include="Assets\NotificationAssets\Thunderstorms.png" />
    <Content Include="Assets\People\dave.png" />
    <Content Include="Assets\People\david.png" />
    <Content Include="Assets\People\giorgio.png" />
    <Content Include="Assets\People\jeff.png" />
    <Content Include="Assets\People\nikola.png" />
    <Content Include="Assets\People\pete.png" />
    <Content Include="Assets\People\petri.png" />
    <Content Include="Assets\People\shen.png" />
    <Content Include="Assets\People\vlad.png" />
    <Content Include="Assets\Photos\BigFourSummerHeat.jpg" />
    <Content Include="Assets\Photos\BisonBadlandsChillin.jpg" />
    <Content Include="Assets\Photos\ColumbiaRiverGorge.jpg" />
    <Content Include="Assets\Photos\GiantSlabInOregon.jpg" />
    <Content Include="Assets\Photos\GrandTetons.jpg" />
    <Content Include="Assets\Photos\HERO.jpg" />
    <Content Include="Assets\Photos\ImageExPlaceholder.jpg" />
    <Content Include="Assets\Photos\LakeAnnMushroom.jpg" />
    <Content Include="Assets\Photos\LunchBreak.jpg" />
    <Content Include="Assets\Photos\MilkyWayStHelensHikePurple.jpg" />
    <Content Include="Assets\Photos\MitchellButtes.jpg" />
    <Content Include="Assets\Photos\MultnomahFalls.jpg" />
    <Content Include="Assets\Photos\NorthernCascadesReflection.jpg" />
    <Content Include="Assets\Photos\NovemberHikeWaterfall.jpg" />
    <Content Include="Assets\Photos\OregonWineryNamaste.jpg" />
    <Content Include="Assets\Photos\Owl.jpg" />
    <Content Include="Assets\Photos\PaintedHillsPathway.jpg" />
    <Content Include="Assets\Photos\RunningDogPacificCity.jpg" />
    <Content Include="Assets\Photos\ShootingOnAutoOnTheDrone.jpg" />
    <Content Include="Assets\Photos\SmithnRockDownTheRiverView.jpg" />
    <Content Include="Assets\Photos\SnowyInterbayt.jpg" />
    <Content Include="Assets\Photos\SpeedTripleAtristsPoint.jpg" />
    <Content Include="Assets\Photos\Van.jpg" />
    <Content Include="Assets\Photos\WestSeattleView.jpg" />
    <Content Include="Assets\ToolkitLogoTransparent.png" />
    <Content Include="Assets\UWPCommunityToolkitSampleAppAppList.scale-100.png" />
    <Content Include="Assets\UWPCommunityToolkitSampleAppAppList.scale-125.png" />
    <Content Include="Assets\UWPCommunityToolkitSampleAppAppList.scale-150.png" />
    <Content Include="Assets\UWPCommunityToolkitSampleAppAppList.scale-200.png" />
    <Content Include="Assets\UWPCommunityToolkitSampleAppAppList.scale-400.png" />
    <Content Include="Assets\UWPCommunityToolkitSampleAppAppList.targetsize-16.png" />
    <Content Include="Assets\UWPCommunityToolkitSampleAppAppList.targetsize-16_altform-unplated.png" />
    <Content Include="Assets\UWPCommunityToolkitSampleAppAppList.targetsize-20.png" />
    <Content Include="Assets\UWPCommunityToolkitSampleAppAppList.targetsize-20_altform-unplated.png" />
    <Content Include="Assets\UWPCommunityToolkitSampleAppAppList.targetsize-24.png" />
    <Content Include="Assets\UWPCommunityToolkitSampleAppAppList.targetsize-24_altform-unplated.png" />
    <Content Include="Assets\UWPCommunityToolkitSampleAppAppList.targetsize-256.png" />
    <Content Include="Assets\UWPCommunityToolkitSampleAppAppList.targetsize-256_altform-unplated.png" />
    <Content Include="Assets\UWPCommunityToolkitSampleAppAppList.targetsize-30.png" />
    <Content Include="Assets\UWPCommunityToolkitSampleAppAppList.targetsize-30_altform-unplated.png" />
    <Content Include="Assets\UWPCommunityToolkitSampleAppAppList.targetsize-32.png" />
    <Content Include="Assets\UWPCommunityToolkitSampleAppAppList.targetsize-32_altform-unplated.png" />
    <Content Include="Assets\UWPCommunityToolkitSampleAppAppList.targetsize-36.png" />
    <Content Include="Assets\UWPCommunityToolkitSampleAppAppList.targetsize-36_altform-unplated.png" />
    <Content Include="Assets\UWPCommunityToolkitSampleAppAppList.targetsize-40.png" />
    <Content Include="Assets\UWPCommunityToolkitSampleAppAppList.targetsize-40_altform-unplated.png" />
    <Content Include="Assets\UWPCommunityToolkitSampleAppAppList.targetsize-48.png" />
    <Content Include="Assets\UWPCommunityToolkitSampleAppAppList.targetsize-48_altform-unplated.png" />
    <Content Include="Assets\UWPCommunityToolkitSampleAppAppList.targetsize-60.png" />
    <Content Include="Assets\UWPCommunityToolkitSampleAppAppList.targetsize-60_altform-unplated.png" />
    <Content Include="Assets\UWPCommunityToolkitSampleAppAppList.targetsize-64.png" />
    <Content Include="Assets\UWPCommunityToolkitSampleAppAppList.targetsize-64_altform-unplated.png" />
    <Content Include="Assets\UWPCommunityToolkitSampleAppAppList.targetsize-72.png" />
    <Content Include="Assets\UWPCommunityToolkitSampleAppAppList.targetsize-72_altform-unplated.png" />
    <Content Include="Assets\UWPCommunityToolkitSampleAppAppList.targetsize-80.png" />
    <Content Include="Assets\UWPCommunityToolkitSampleAppAppList.targetsize-80_altform-unplated.png" />
    <Content Include="Assets\UWPCommunityToolkitSampleAppAppList.targetsize-96.png" />
    <Content Include="Assets\UWPCommunityToolkitSampleAppAppList.targetsize-96_altform-unplated.png" />
    <Content Include="Assets\UWPCommunityToolkitSampleAppBadgeLogo.scale-100.png" />
    <Content Include="Assets\UWPCommunityToolkitSampleAppBadgeLogo.scale-125.png" />
    <Content Include="Assets\UWPCommunityToolkitSampleAppBadgeLogo.scale-150.png" />
    <Content Include="Assets\UWPCommunityToolkitSampleAppBadgeLogo.scale-200.png" />
    <Content Include="Assets\UWPCommunityToolkitSampleAppBadgeLogo.scale-400.png" />
    <Content Include="Assets\UWPCommunityToolkitSampleAppLargeTile.scale-100.png" />
    <Content Include="Assets\UWPCommunityToolkitSampleAppLargeTile.scale-125.png" />
    <Content Include="Assets\UWPCommunityToolkitSampleAppLargeTile.scale-150.png" />
    <Content Include="Assets\UWPCommunityToolkitSampleAppLargeTile.scale-200.png" />
    <Content Include="Assets\UWPCommunityToolkitSampleAppLargeTile.scale-400.png" />
    <Content Include="Assets\UWPCommunityToolkitSampleAppMedTile.scale-100.png" />
    <Content Include="Assets\UWPCommunityToolkitSampleAppMedTile.scale-125.png" />
    <Content Include="Assets\UWPCommunityToolkitSampleAppMedTile.scale-150.png" />
    <Content Include="Assets\UWPCommunityToolkitSampleAppMedTile.scale-200.png" />
    <Content Include="Assets\UWPCommunityToolkitSampleAppMedTile.scale-400.png" />
    <Content Include="Assets\UWPCommunityToolkitSampleAppSmallTile.scale-100.png" />
    <Content Include="Assets\UWPCommunityToolkitSampleAppSmallTile.scale-125.png" />
    <Content Include="Assets\UWPCommunityToolkitSampleAppSmallTile.scale-150.png" />
    <Content Include="Assets\UWPCommunityToolkitSampleAppSmallTile.scale-200.png" />
    <Content Include="Assets\UWPCommunityToolkitSampleAppSmallTile.scale-400.png" />
    <Content Include="Assets\UWPCommunityToolkitSampleAppSplashScreen.scale-100.png" />
    <Content Include="Assets\UWPCommunityToolkitSampleAppSplashScreen.scale-125.png" />
    <Content Include="Assets\UWPCommunityToolkitSampleAppSplashScreen.scale-150.png" />
    <Content Include="Assets\UWPCommunityToolkitSampleAppSplashScreen.scale-200.png" />
    <Content Include="Assets\UWPCommunityToolkitSampleAppSplashScreen.scale-400.png" />
    <Content Include="Assets\UWPCommunityToolkitSampleAppStoreLogo.scale-100.png" />
    <Content Include="Assets\UWPCommunityToolkitSampleAppStoreLogo.scale-125.png" />
    <Content Include="Assets\ToolkitLogo.png" />
    <Content Include="Assets\UWPCommunityToolkitSampleAppStoreLogo.scale-150.png" />
    <Content Include="Assets\UWPCommunityToolkitSampleAppStoreLogo.scale-200.png" />
    <Content Include="Assets\UWPCommunityToolkitSampleAppStoreLogo.scale-400.png" />
    <Content Include="Assets\UWPCommunityToolkitSampleAppWideTile.scale-100.png" />
    <Content Include="Assets\UWPCommunityToolkitSampleAppWideTile.scale-125.png" />
    <Content Include="Assets\UWPCommunityToolkitSampleAppWideTile.scale-150.png" />
    <Content Include="Assets\UWPCommunityToolkitSampleAppWideTile.scale-200.png" />
    <Content Include="Assets\UWPCommunityToolkitSampleAppWideTile.scale-400.png" />
    <Content Include="Assets\Wide310x150Logo.scale-400.png" />
    <Content Include="Icons\Animations.png" />
    <Content Include="Icons\About.png" />
    <Content Include="Icons\DeveloperTools.png" />
    <Content Include="Icons\Error.png" />
    <Content Include="Icons\Extensions.png" />
    <Content Include="Icons\Brushes.png" />
    <Content Include="Icons\Helpers.png" />
    <Content Include="Icons\Foundation.png" />
    <Content Include="Icons\Layouts.png" />
    <Content Include="Icons\More.png" />
    <Content Include="Icons\Notifications.png" />
    <Content Include="Icons\Services.png" />
    <Content Include="SamplePages\PeoplePicker\PeoplePicker.png" />
    <Content Include="SamplePages\ProfileCard\ProfileCard.png" />
    <Content Include="SamplePages\UniformGrid\UniformGrid.png" />
    <Content Include="SamplePages\DockPanel\DockPanel.png" />
    <Content Include="SamplePages\AdaptiveGridView\AdaptiveGridView.png" />
    <Content Include="SamplePages\AdvancedCollectionView\AdvancedCollectionView.png" />
    <Content Include="SamplePages\BackdropGammaTransferBrush\BackdropGammaTransferBrush.png" />
    <Content Include="SamplePages\BackdropInvertBrush\BackdropInvertBrush.png" />
    <Content Include="SamplePages\BackdropSaturationBrush\BackdropSaturationBrush.png" />
    <Content Include="SamplePages\BackdropSepiaBrush\BackdropSepiaBrush.png" />
    <Content Include="SamplePages\BackgroundTaskHelper\BackgroundTaskHelper.png" />
    <Content Include="SamplePages\Bing Service\icon.png" />
    <Content Include="SamplePages\BluetoothLEHelper\BluetoothLEHelper.png" />
    <Content Include="SamplePages\BackdropBlurBrush\BackdropBlurBrush.png" />
    <Content Include="SamplePages\Blur\BlurBehavior.png" />
    <Content Include="SamplePages\CameraPreview\CameraPreview.png" />
    <Content Include="SamplePages\CameraHelper\CameraHelper.png" />
    <Content Include="SamplePages\Connected Animations\ConnectedAnimations.png" />
    <Content Include="SamplePages\DataGrid\DataGrid.png" />
    <Content Include="SamplePages\DispatcherHelper\DispatchHelper.png" />
    <Content Include="SamplePages\DockPanel\DockPanel.png" />
    <Content Include="SamplePages\Facebook Service\FacebookLogo.png" />
    <Content Include="SamplePages\AADLogin\AADLogin.png" />
    <Content Include="SamplePages\FadeHeader\FadeHeaderBehavior.png" />
    <Content Include="SamplePages\Fade\FadeBehavior.png" />
    <Content Include="SamplePages\FocusTracker\FocusTracker.png" />
    <Content Include="SamplePages\Analytics\Analytics.png" />
    <Content Include="SamplePages\Bing Service\BingCode.bind" />
    <Content Include="SamplePages\BladeView\BladeView.png" />
    <Content Include="SamplePages\Carousel\Carousel.png" />
    <Content Include="SamplePages\DropShadowPanel\DropShadowPanel.png" />
    <Content Include="SamplePages\Expander\Expander.png" />
    <Content Include="SamplePages\DropShadowPanel\Trex.png" />
    <Content Include="SamplePages\DropShadowPanel\Unicorn.png" />
    <Content Include="SamplePages\GazeInteraction\GazeInteraction.png" />
    <Content Include="SamplePages\GazeTracing\GazeTracing.png" />
    <Content Include="SamplePages\GridSplitter\GridSplitter.png" />
    <Content Include="SamplePages\HamburgerMenu\HamburgerMenu.png" />
    <Content Include="SamplePages\AlignmentGrid\AlignmentGrid.png" />
    <Content Include="SamplePages\HeaderedContentControl\HeaderedContentControl.png" />
    <Content Include="SamplePages\HeaderedItemsControl\HeaderedItemsControl.png" />
    <Content Include="SamplePages\HeaderedTextBlock\HeaderedTextBlock.png" />
    <Content Include="SamplePages\ImageBlendBrush\ImageBlendBrush.png" />
    <Content Include="SamplePages\ImageCache\ImageCache.png" />
    <Content Include="SamplePages\ImageEx\ImageEx.png" />
    <Content Include="SamplePages\Implicit Animations\ImplicitAnimations.png" />
    <Content Include="SamplePages\InAppNotification\InAppNotification.png" />
    <Content Include="SamplePages\Incremental Loading Collection\icon.png" />
    <Content Include="SamplePages\LayoutTransformControl\LayoutTransformControl.png" />
    <Content Include="SamplePages\InfiniteCanvas\InfiniteCanvas.png" />
    <Content Include="SamplePages\Light\LightBehavior.png" />
    <Content Include="SamplePages\LinkedIn Service\LinkedInLogo.png" />
    <Content Include="Assets\Helpers.png" />
    <Content Include="SamplePages\LiveTile\LiveTile.png" />
    <Content Include="SamplePages\MarkdownTextBlock\MarkdownTextBlock.png" />
    <Content Include="SamplePages\Loading\Loading.png" />
    <Content Include="SamplePages\MasterDetailsView\MasterDetailsView.png" />
    <Content Include="SamplePages\MasterDetailsView\OneDriveLogo.png" />
    <Content Include="SamplePages\Menu\Menu.png" />
    <Content Include="SamplePages\Microsoft Graph Service\mslogo.png" />
    <Content Include="SamplePages\Microsoft Graph Service\user.png" />
    <Content Include="SamplePages\Microsoft Translator Service\TranslatorService.png" />
    <Content Include="SamplePages\NavigationViewStyles\NavigationViewStyles.png" />
    <Content Include="SamplePages\NetworkHelper\NetworkHelper.png" />
    <Content Include="SamplePages\Offset\OffsetBehavior.png" />
    <Content Include="SamplePages\Mouse\MouseCursor.png" />
    <Content Include="SamplePages\OneDrive Service\OneDriveLogo.png" />
    <Content Include="SamplePages\ParallaxService\Parallax.png" />
    <Content Include="SamplePages\RadialGauge\RadialGauge.png" />
    <Content Include="SamplePages\RadialGradientBrush\RadialGradientBrush.png" />
    <Content Include="SamplePages\RadialProgressBar\RadialProgressBar.png" />
    <Content Include="SamplePages\ReorderGridAnimation\ReorderGrid.png" />
    <Content Include="SamplePages\Rotate\RotateBehavior.png" />
    <Content Include="SamplePages\Saturation\SaturationBehavior.png" />
    <Content Include="SamplePages\OrbitView\OrbitView.png" />
    <Content Include="SamplePages\Scale\ScaleBehavior.png" />
    <Content Include="SamplePages\ScrollViewerExtensions\ScrollViewerExtensionsCode.bind" />
    <Content Include="SamplePages\SharePointFiles\SharePointFiles.png" />
    <Content Include="SamplePages\StaggeredPanel\StaggeredPanel.png" />
    <Content Include="SamplePages\SystemInformation\SystemInformation.png" />
    <Content Include="SamplePages\TextBoxMask\TextBoxMask.png" />
    <Content Include="SamplePages\TextToolbar\TextToolbar.png" />
    <Content Include="SamplePages\TileControl\Animations.png" />
    <Content Include="SamplePages\TileControl\TileControl.png" />
    <Content Include="SamplePages\PrintHelper\PrintHelper.png" />
    <Content Include="SamplePages\PullToRefreshListView\PullToRefreshListView.png" />
    <Content Include="SamplePages\ScrollHeader\ScrollHeader.png" />
    <Content Include="SamplePages\RangeSelector\RangeSelector.png" />
    <Content Include="SamplePages\RotatorTile\RotatorTile.png" />
    <Content Include="SamplePages\SlidableListItem\SlidableListItem.png" />
    <Content Include="SamplePages\Object Storage\ObjectStorage.png" />
    <Content Include="SamplePages\SurfaceDialTextbox\SurfaceDialTextbox.png" />
    <Content Include="SamplePages\TextBoxRegex\TextBoxRegex.png" />
    <Content Include="SamplePages\Toast\Toast.png" />
    <Content Include="SamplePages\Twitter Service\TwitterLogo.png" />
    <Content Include="SamplePages\Twitter Service\TwitterCode.bind" />
    <Content Include="SamplePages\Twitter Service\icon.png" />
    <Content Include="SamplePages\Facebook Service\FacebookCode.bind" />
    <Content Include="SamplePages\HamburgerMenu\HamburgerMenuCode.bind" />
    <Content Include="SamplePages\HeaderedTextBlock\HeaderedTextBlockCode.bind" />
    <Content Include="SamplePages\ViewExtensions\ViewExtensions.png" />
    <Content Include="SamplePages\Visual Extensions\VisualExtensions.png" />
    <Content Include="SamplePages\WrapPanel\WrapPanel.png" />
    <Content Include="landingPageLinks.json" />
    <Content Include="Assets\mtns.csv">
      <CopyToOutputDirectory>PreserveNewest</CopyToOutputDirectory>
    </Content>
    <None Include="Microsoft.Toolkit.Uwp.SampleApp.ruleset" />
    <Content Include="SamplePages\WeatherLiveTileAndToast\WeatherLiveTileAndToast.png" />
    <Content Include="SamplePages\WeatherLiveTileAndToast\WeatherLiveTileAndToastCode.bind" />
    <Content Include="SamplePages\ImageEx\ImageExCode.bind" />
    <Content Include="SamplePages\Offset\OffsetBehaviorCode.bind" />
    <Content Include="SamplePages\Fade\FadeBehaviorCode.bind" />
    <Content Include="SamplePages\PullToRefreshListView\PullToRefreshListViewCode.bind" />
    <Content Include="SamplePages\RadialGauge\RadialGaugeCode.bind" />
    <Content Include="SamplePages\Rotate\RotateBehaviorCode.bind" />
    <Content Include="SamplePages\Scale\ScaleBehaviorCode.bind" />
    <Content Include="SamplePages\SlidableListItem\SlidableListItemCode.bind" />
    <Content Include="Assets\Photos\Photos.json" />
    <Content Include="Assets\Photos\OnlinePhotos.json" />
    <Content Include="SamplePages\RangeSelector\RangeSelectorCode.bind" />
    <Content Include="SamplePages\AdaptiveGridView\AdaptiveGridViewCode.bind" />
    <Content Include="SamplePages\samples.json">
      <CopyToOutputDirectory>PreserveNewest</CopyToOutputDirectory>
    </Content>
    <None Include="readme.md" />
    <Content Include="SamplePages\LiveTile\LiveTileCode.bind" />
    <Content Include="SamplePages\Toast\ToastCode.bind" />
    <Content Include="SamplePages\RotatorTile\RotatorTileCode.bind" />
    <Content Include="SamplePages\Saturation\SaturationBehaviorCode.bind" />
    <Content Include="SamplePages\Saturation\SaturationBehaviorXaml.bind" />
    <Content Include="SamplePages\Offset\OffsetBehaviorXaml.bind" />
    <Content Include="SamplePages\Expander\ExpanderXaml.bind" />
    <Content Include="SamplePages\Fade\FadeBehaviorXaml.bind" />
    <Content Include="SamplePages\Scale\ScaleBehaviorXaml.bind" />
    <Content Include="SamplePages\Rotate\RotateBehaviorXaml.bind" />
    <Content Include="SamplePages\BladeView\BladeCode.bind" />
    <Content Include="SamplePages\ScrollHeader\ScrollHeaderCode.bind" />
    <Content Include="SamplePages\GridSplitter\GridSplitter.bind" />
    <Content Include="SamplePages\FadeHeader\FadeHeaderBehaviorCode.bind" />
    <Content Include="SamplePages\FadeHeader\FadeHeaderBehaviorXaml.bind" />
    <Content Include="SamplePages\ImageCache\ImageCacheXaml.bind" />
    <Content Include="SamplePages\LinkedIn Service\LinkedInCode.bind" />
    <Content Include="SamplePages\Incremental Loading Collection\IncrementalLoadingCollectionCode.bind" />
    <Content Include="SamplePages\ImageCache\ImageCacheCode.bind" />
    <Content Include="SamplePages\DropShadowPanel\DropShadowPanelXaml.bind" />
    <Content Include="SamplePages\LiveTile\LiveTileCodeJavaScript.bind" />
    <Content Include="SamplePages\Toast\ToastCodeJavaScript.bind" />
    <Content Include="SamplePages\Object Storage\ObjectStorageCode.bind" />
    <Content Include="SamplePages\WeatherLiveTileAndToast\WeatherLiveTileAndToastCodeJavaScript.bind" />
    <Content Include="SamplePages\Microsoft Graph Service\MicrosoftGraphCode.bind" />
    <Content Include="SamplePages\BackgroundTaskHelper\BackgroundTaskHelperCode.bind" />
    <Content Include="SamplePages\MasterDetailsView\MasterDetailsView.bind" />
    <Content Include="SamplePages\NetworkHelper\NetworkHelperCode.bind" />
    <Content Include="SamplePages\PrintHelper\PrintHelperCode.bind" />
    <Content Include="SamplePages\SystemInformation\SystemInformationCode.bind" />
    <Content Include="SamplePages\Connected Animations\ConnectedAnimationsCode.bind" />
    <Content Include="SamplePages\ParallaxService\ParallaxPage.bind" />
    <Content Include="SamplePages\Loading\LoadingCode.bind" />
    <Content Include="SamplePages\ReorderGridAnimation\ReorderGrid.bind" />
    <Content Include="SamplePages\Light\LightBehaviorCode.bind" />
    <Content Include="SamplePages\Light\LightBehaviorXaml.bind" />
    <Content Include="SamplePages\TextBoxMask\TextBoxMask.bind" />
    <Content Include="SamplePages\TileControl\TileControl.bind">
      <SubType>Designer</SubType>
    </Content>
    <Content Include="SamplePages\SurfaceDialTextbox\SurfaceDialTextboxCode.bind">
      <SubType>Designer</SubType>
    </Content>
    <Content Include="SamplePages\WrapPanel\WrapPanel.bind" />
    <Content Include="SamplePages\MasterDetailsView\MasterDetailsViewCode.bind" />
    <Content Include="SamplePages\Microsoft Translator Service\MicrosoftTranslatorCode.bind" />
    <Content Include="SamplePages\MarkdownTextBlock\MarkdownTextBlock.bind" />
    <Content Include="SamplePages\MarkdownTextBlock\InitialContent.md" />
    <Content Include="SamplePages\AdvancedCollectionView\AdvancedCollectionView.bind" />
    <Content Include="SamplePages\TextBoxRegex\TextBoxRegex.bind" />
    <Content Include="SamplePages\RadialProgressBar\RadialProgressBarCode.bind" />
    <Content Include="SamplePages\MarkdownTextBlock\MarkdownTextBlockCode.bind" />
    <Content Include="SamplePages\OneDrive Service\OneDriveCode.bind" />
    <Content Include="SamplePages\Analytics\AnalyticsCode.bind" />
    <Content Include="SamplePages\Blur\BlurBehaviorCode.bind" />
    <Content Include="SamplePages\Blur\BlurBehaviorXaml.bind" />
    <Content Include="SamplePages\ViewExtensions\ViewExtensionsCode.bind">
      <SubType>Designer</SubType>
    </Content>
    <Content Include="SamplePages\Carousel\CarouselCode.bind" />
    <Content Include="SamplePages\AlignmentGrid\AlignmentGridXaml.bind" />
    <Content Include="SamplePages\FocusTracker\FocusTrackerXaml.bind" />
    <Content Include="SamplePages\Visual Extensions\VisualExtensionsCode.bind" />
    <Content Include="SamplePages\TextToolbar\TextToolbarCode.bind" />
    <Content Include="SamplePages\BluetoothLEHelper\BluetoothLEHelperCode.bind" />
    <Content Include="SamplePages\OrbitView\OrbitViewXaml.bind" />
    <Content Include="SamplePages\Menu\Menu.bind" />
    <Content Include="SamplePages\InAppNotification\InAppNotificationCode.bind" />
    <Content Include="SamplePages\InAppNotification\InAppNotificationXaml.bind" />
    <Content Include="SamplePages\ListViewExtensions\ListViewExtensionsCode.bind" />
    <Content Include="SamplePages\PullToRefreshListView\PullToRefreshListViewXaml.bind" />
    <Content Include="SamplePages\Implicit Animations\ImplicitAnimationsCode.bind" />
    <Content Include="SamplePages\DispatcherHelper\DispatcherHelperCode.bind" />
    <Content Include="SamplePages\TextToolbar\TextToolbar.bind" />
    <Content Include="SamplePages\DockPanel\DockPanel.bind">
      <SubType>Designer</SubType>
    </Content>
    <Content Include="SamplePages\UniformGrid\UniformGridXaml.bind" />
    <Content Include="SamplePages\HeaderedItemsControl\HeaderedItemsControlXaml.bind" />
    <Content Include="SamplePages\HeaderedContentControl\HeaderedContentControlXaml.bind" />
    <Content Include="SamplePages\Mouse\MouseCursorPage.bind" />
    <Content Include="SamplePages\FrameworkElementExtensions\FrameworkElementExtensionsCode.bind">
      <SubType>Designer</SubType>
    </Content>
    <Content Include="SamplePages\StaggeredPanel\StaggeredPanel.bind" />
    <Content Include="SamplePages\NavigationViewStyles\NavigationViewStylesXaml.bind">
      <SubType>Designer</SubType>
    </Content>
    <Content Include="SamplePages\BackdropBlurBrush\BackdropBlurBrushXaml.bind" />
    <Content Include="SamplePages\BackdropInvertBrush\BackdropInvertBrushXaml.bind" />
    <Content Include="SamplePages\BackdropGammaTransferBrush\BackdropGammaTransferBrushXaml.bind">
      <SubType>Designer</SubType>
    </Content>
    <Content Include="SamplePages\BackdropSepiaBrush\BackdropSepiaBrushXaml.bind">
      <SubType>Designer</SubType>
    </Content>
    <Content Include="SamplePages\BackdropSaturationBrush\BackdropSaturationBrushXaml.bind" />
    <Content Include="SamplePages\ImageBlendBrush\ImageBlendBrushXaml.bind" />
    <Content Include="SamplePages\RadialGradientBrush\RadialGradientBrushXaml.bind">
      <SubType>Designer</SubType>
    </Content>
    <Content Include="SamplePages\CameraPreview\CameraPreviewCode.bind" />
    <Content Include="SamplePages\CameraHelper\CameraHelperCode.bind" />
    <Content Include="SamplePages\LayoutTransformControl\LayoutTransformControlXaml.bind" />
    <Content Include="SamplePages\GazeTracing\GazeTracingXaml.bind">
      <SubType>Designer</SubType>
    </Content>
    <Content Include="SamplePages\PrintHelper\PrintHelperXaml.bind">
      <SubType>Designer</SubType>
    </Content>
<<<<<<< HEAD
    <Content Include="SamplePages\GazeInteraction\GazeInteractionXaml.bind">
      <SubType>Designer</SubType>
    </Content>
    <Content Include="SamplePages\GazeInteraction\GazeInteractionCode.bind" />
    <Content Include="SamplePages\GazeTracing\GazeTracingCode.bind" />
    <Content Include="SamplePages\DataGrid\DataGridCode.bind" />
    <Content Include="SamplePages\AADLogin\AADLoginCode.bind" />
    <Content Include="SamplePages\SharePointFiles\SharePointFilesXaml.bind" />
    <Content Include="SamplePages\AADLogin\AADLoginXaml.bind" />
    <Content Include="SamplePages\PeoplePicker\PeoplePickerXaml.bind" />
    <Content Include="SamplePages\ProfileCard\ProfileCardXaml.bind" />
    <Content Include="SamplePages\SharePointFiles\SharePointFilesCode.bind" />
    <Content Include="SamplePages\CameraPreview\CameraPreviewXaml.bind" />
=======
    <Content Include="SamplePages\InfiniteCanvas\InfiniteCanvas.bind" />
>>>>>>> 5fa9b221
  </ItemGroup>
  <ItemGroup>
    <Compile Include="App.xaml.cs">
      <DependentUpon>App.xaml</DependentUpon>
    </Compile>
    <Compile Include="Common\DoubleTopThicknessConverter.cs" />
    <Compile Include="Common\ThicknessConverter.cs" />
    <Compile Include="Common\XAMLHelper.cs" />
    <Compile Include="Common\AnalyticsVersionInfoExtensions.cs" />
    <Compile Include="Common\BoolStringConverter.cs" />
    <Compile Include="Common\Constants.cs" />
    <Compile Include="Common\DelegateCommand{T}.cs" />
    <Compile Include="Common\TimeSpanConverter.cs" />
    <Compile Include="Common\EnumConverter.cs" />
    <Compile Include="Common\ListViewHoverScroll.cs" />
    <Compile Include="Common\SampleCommand.cs" />
    <Compile Include="Common\SolidColorBrushConverter.cs" />
    <Compile Include="Common\DelegateCommand.cs" />
    <Compile Include="Common\Tools.cs" />
    <Compile Include="Controls\ExtendedHamburgerMenu.cs" />
    <Compile Include="Controls\SampleAppMarkdownRenderer.cs" />
    <Compile Include="Data\DataGridDataItem.cs" />
    <Compile Include="Data\DataGridDataSource.cs" />
    <Compile Include="Data\GitHub.cs" />
    <Compile Include="Controls\XamlExceptionRange.cs" />
    <Compile Include="Controls\XamlRenderService.cs" />
    <Compile Include="Data\PhotoDataItemWithDimension.cs" />
    <Compile Include="Models\Email.cs" />
    <Compile Include="Models\GitHubRelease.cs" />
    <Compile Include="Models\LandingPageLinks.cs" />
    <Compile Include="Models\LandingPageResource.cs" />
    <Compile Include="Models\LandingPageLink.cs" />
    <Compile Include="SamplePages\UniformGrid\UniformGridPage.xaml.cs">
      <DependentUpon>UniformGridPage.xaml</DependentUpon>
    </Compile>
    <Compile Include="Models\PropertyDescriptor\ThicknessPropertyOptions.cs" />
    <Compile Include="SamplePages\PeoplePicker\PeoplePickerPage.xaml.cs">
      <DependentUpon>PeoplePickerPage.xaml</DependentUpon>
    </Compile>
    <Compile Include="SamplePages\ProfileCard\ProfileCardPage.xaml.cs">
      <DependentUpon>ProfileCardPage.xaml</DependentUpon>
    </Compile>
    <Compile Include="SamplePages\AdvancedCollectionView\AdvancedCollectionViewPage.xaml.cs">
      <DependentUpon>AdvancedCollectionViewPage.xaml</DependentUpon>
    </Compile>
    <Compile Include="SamplePages\BackdropGammaTransferBrush\BackdropGammaTransferBrushPage.xaml.cs">
      <DependentUpon>BackdropGammaTransferBrushPage.xaml</DependentUpon>
    </Compile>
    <Compile Include="SamplePages\BackdropInvertBrush\BackdropInvertBrushPage.xaml.cs">
      <DependentUpon>BackdropInvertBrushPage.xaml</DependentUpon>
    </Compile>
    <Compile Include="SamplePages\BackdropSaturationBrush\BackdropSaturationBrushPage.xaml.cs">
      <DependentUpon>BackdropSaturationBrushPage.xaml</DependentUpon>
    </Compile>
    <Compile Include="SamplePages\BackdropSepiaBrush\BackdropSepiaBrushPage.xaml.cs">
      <DependentUpon>BackdropSepiaBrushPage.xaml</DependentUpon>
    </Compile>
    <Compile Include="SamplePages\BluetoothLEHelper\BluetoothLEHelperPage.xaml.cs">
      <DependentUpon>BluetoothLEHelperPage.xaml</DependentUpon>
    </Compile>
    <Compile Include="Common\IXamlRenderListener.cs" />
    <Compile Include="SamplePages\CameraPreview\CameraPreviewPage.xaml.cs">
      <DependentUpon>CameraPreviewPage.xaml</DependentUpon>
    </Compile>
    <Compile Include="SamplePages\CameraHelper\CameraHelperPage.xaml.cs">
      <DependentUpon>CameraHelperPage.xaml</DependentUpon>
    </Compile>
    <Compile Include="SamplePages\Connected Animations\ConnectedAnimationsPage.xaml.cs">
      <DependentUpon>ConnectedAnimationsPage.xaml</DependentUpon>
    </Compile>
    <Compile Include="SamplePages\Connected Animations\Pages\FirstPage.xaml.cs">
      <DependentUpon>FirstPage.xaml</DependentUpon>
    </Compile>
    <Compile Include="SamplePages\Connected Animations\Pages\SecondPage.xaml.cs">
      <DependentUpon>SecondPage.xaml</DependentUpon>
    </Compile>
    <Compile Include="SamplePages\Connected Animations\Pages\ThirdPage.xaml.cs">
      <DependentUpon>ThirdPage.xaml</DependentUpon>
    </Compile>
    <Compile Include="SamplePages\BackdropBlurBrush\BackdropBlurBrushPage.xaml.cs">
      <DependentUpon>BackdropBlurBrushPage.xaml</DependentUpon>
    </Compile>
    <Compile Include="SamplePages\DataGrid\DataGridPage.xaml.cs">
      <DependentUpon>DataGridPage.xaml</DependentUpon>
    </Compile>
    <Compile Include="SamplePages\AADLogin\AADLoginPage.xaml.cs">
      <DependentUpon>AADLoginPage.xaml</DependentUpon>
    </Compile>
    <Compile Include="SamplePages\FrameworkElementExtensions\FrameworkElementExtensionsPage.xaml.cs" />
    <Compile Include="SamplePages\GazeInteraction\GazeInteractionPage.xaml.cs">
      <DependentUpon>GazeInteractionPage.xaml</DependentUpon>
    </Compile>
    <Compile Include="SamplePages\GazeTracing\GazeTracingPage.xaml.cs">
      <DependentUpon>GazeTracingPage.xaml</DependentUpon>
    </Compile>
    <Compile Include="SamplePages\ImageBlendBrush\ImageBlendBrushPage.xaml.cs">
      <DependentUpon>ImageBlendBrushPage.xaml</DependentUpon>
    </Compile>
    <Compile Include="SamplePages\Implicit Animations\ImplicitAnimationsPage.xaml.cs">
      <DependentUpon>ImplicitAnimationsPage.xaml</DependentUpon>
    </Compile>
    <Compile Include="SamplePages\DockPanel\DockPanelPage.xaml.cs">
      <DependentUpon>DockPanelPage.xaml</DependentUpon>
    </Compile>
    <Compile Include="SamplePages\HeaderedContentControl\HeaderedContentControlPage.xaml.cs">
      <DependentUpon>HeaderedContentControlPage.xaml</DependentUpon>
    </Compile>
    <Compile Include="SamplePages\HeaderedItemsControl\HeaderedItemsControlPage.xaml.cs">
      <DependentUpon>HeaderedItemsControlPage.xaml</DependentUpon>
    </Compile>
    <Compile Include="SamplePages\InAppNotification\InAppNotificationPage.xaml.cs">
      <DependentUpon>InAppNotificationPage.xaml</DependentUpon>
    </Compile>
    <Compile Include="SamplePages\LayoutTransformControl\LayoutTransformControlPage.xaml.cs">
      <DependentUpon>LayoutTransformControlPage.xaml</DependentUpon>
    </Compile>
    <Compile Include="SamplePages\InfiniteCanvas\InfiniteCanvasPage.xaml.cs">
      <DependentUpon>InfiniteCanvasPage.xaml</DependentUpon>
    </Compile>
    <Compile Include="SamplePages\ListViewExtensions\ListViewExtensionsPage.xaml.cs">
      <DependentUpon>ListViewExtensionsPage.xaml</DependentUpon>
    </Compile>
    <Compile Include="SamplePages\MarkdownParser\MarkdownParserPage.xaml.cs">
      <DependentUpon>MarkdownParserPage.xaml</DependentUpon>
    </Compile>
    <Compile Include="SamplePages\Menu\Commands\VsCommands.cs" />
    <Compile Include="SamplePages\Menu\MenuPage.xaml.cs">
      <DependentUpon>MenuPage.xaml</DependentUpon>
    </Compile>
    <Compile Include="SamplePages\Mouse\MouseCursorPage.xaml.cs">
      <DependentUpon>MouseCursorPage.xaml</DependentUpon>
    </Compile>
    <Compile Include="SamplePages\NavigationViewStyles\NavigationViewStylesPage.xaml.cs">
      <DependentUpon>NavigationViewStylesPage.xaml</DependentUpon>
    </Compile>
    <Compile Include="SamplePages\NetworkHelper\NetworkHelperPage.xaml.cs">
      <DependentUpon>NetworkHelperPage.xaml</DependentUpon>
    </Compile>
    <Compile Include="SamplePages\FocusTracker\FocusTrackerPage.xaml.cs">
      <DependentUpon>FocusTrackerPage.xaml</DependentUpon>
    </Compile>
    <Compile Include="SamplePages\BackgroundTaskHelper\TestBackgroundTask.cs" />
    <Compile Include="SamplePages\RssParser\RssParserPage.xaml.cs">
      <DependentUpon>RssParserPage.xaml</DependentUpon>
    </Compile>
    <Compile Include="SamplePages\RadialGradientBrush\RadialGradientBrushPage.xaml.cs">
      <DependentUpon>RadialGradientBrushPage.xaml</DependentUpon>
    </Compile>
    <Compile Include="SamplePages\ScrollViewerExtensions\ScrollViewerExtensionsPage.xaml.cs">
      <DependentUpon>ScrollViewerExtensionsPage.xaml</DependentUpon>
    </Compile>
    <Compile Include="SamplePages\SharePointFiles\SharePointFilesPage.xaml.cs">
      <DependentUpon>SharePointFilesPage.xaml</DependentUpon>
    </Compile>
    <Compile Include="SamplePages\StaggeredPanel\StaggeredPanelPage.xaml.cs">
      <DependentUpon>StaggeredPanelPage.xaml</DependentUpon>
    </Compile>
    <Compile Include="SamplePages\StringExtensions\StringExtensionsPage.xaml.cs">
      <DependentUpon>StringExtensionsPage.xaml</DependentUpon>
    </Compile>
    <Compile Include="SamplePages\TextToolbar\SampleFormatter.cs" />
    <Compile Include="SamplePages\TextToolbar\TextToolbarPage.xaml.cs">
      <DependentUpon>TextToolbarPage.xaml</DependentUpon>
    </Compile>
    <Compile Include="SamplePages\OrbitView\OrbitViewPage.xaml.cs">
      <DependentUpon>OrbitViewPage.xaml</DependentUpon>
    </Compile>
    <Compile Include="SamplePages\ThemeListener\ThemeListenerPage.xaml.cs">
      <DependentUpon>ThemeListenerPage.xaml</DependentUpon>
    </Compile>
    <Compile Include="SamplePages\ViewExtensions\ViewExtensionsPage.xaml.cs">
      <DependentUpon>ViewExtensionsPage.xaml</DependentUpon>
    </Compile>
    <Compile Include="SamplePages\Carousel\CarouselPage.xaml.cs">
      <DependentUpon>CarouselPage.xaml</DependentUpon>
    </Compile>
    <Compile Include="SamplePages\BackgroundTaskHelper\BackgroundTaskHelperPage.xaml.cs">
      <DependentUpon>BackgroundTaskHelperPage.xaml</DependentUpon>
    </Compile>
    <Compile Include="SamplePages\DispatcherHelper\DispatcherHelperPage.xaml.cs">
      <DependentUpon>DispatcherHelperPage.xaml</DependentUpon>
    </Compile>
    <Compile Include="SamplePages\DropShadowPanel\DropShadowPanelPage.xaml.cs">
      <DependentUpon>DropShadowPanelPage.xaml</DependentUpon>
    </Compile>
    <Compile Include="SamplePages\Expander\ExpanderPage.xaml.cs">
      <DependentUpon>ExpanderPage.xaml</DependentUpon>
    </Compile>
    <Compile Include="SamplePages\Facebook Service\FacebookPhotoTemplateSelector.cs" />
    <Compile Include="Controls\CodeRenderer.cs" />
    <Compile Include="Controls\PropertyControl.xaml.cs">
      <DependentUpon>PropertyControl.xaml</DependentUpon>
    </Compile>
    <Compile Include="Data\PhotoDataItem.cs" />
    <Compile Include="Data\PhotosDataSource.cs" />
    <Compile Include="Models\Item.cs" />
    <Compile Include="Models\PropertyDescriptor\SliderPropertyOptions.cs" />
    <Compile Include="Models\PropertyDescriptor\ValueHolder.cs" />
    <Compile Include="Models\PropertyDescriptor\PropertyOptions.cs" />
    <Compile Include="Models\PropertyDescriptor\PropertyKind.cs" />
    <Compile Include="Models\PropertyDescriptor\PropertyDescriptor.cs" />
    <Compile Include="Common\BindableBase.cs" />
    <Compile Include="SamplePages\Bing Service\BingPage.xaml.cs">
      <DependentUpon>BingPage.xaml</DependentUpon>
    </Compile>
    <Compile Include="SamplePages\BladeView\BladePage.xaml.cs">
      <DependentUpon>BladePage.xaml</DependentUpon>
    </Compile>
    <Compile Include="SamplePages\Blur\BlurBehaviorPage.xaml.cs">
      <DependentUpon>BlurBehaviorPage.xaml</DependentUpon>
    </Compile>
    <Compile Include="SamplePages\AlignmentGrid\AlignmentGridPage.xaml.cs">
      <DependentUpon>AlignmentGridPage.xaml</DependentUpon>
    </Compile>
    <Compile Include="SamplePages\MarkdownTextBlock\MarkdownTextBlockPage.xaml.cs">
      <DependentUpon>MarkdownTextBlockPage.xaml</DependentUpon>
    </Compile>
    <Compile Include="SamplePages\Microsoft Translator Service\MicrosoftTranslatorPage.xaml.cs">
      <DependentUpon>MicrosoftTranslatorPage.xaml</DependentUpon>
    </Compile>
    <Compile Include="SamplePages\OneDrive Service\OneDriveDataTemplateSelector.cs" />
    <Compile Include="SamplePages\OneDrive Service\FoldersPickerControl.xaml.cs">
      <DependentUpon>FoldersPickerControl.xaml</DependentUpon>
    </Compile>
    <Compile Include="SamplePages\OneDrive Service\OneDrivePage.xaml.cs">
      <DependentUpon>OneDrivePage.xaml</DependentUpon>
    </Compile>
    <Compile Include="SamplePages\OneDrive Service\OneDriveSampleHelpers.cs" />
    <Compile Include="SamplePages\Analytics\AnalyticsPage.xaml.cs">
      <DependentUpon>AnalyticsPage.xaml</DependentUpon>
    </Compile>
    <Compile Include="SamplePages\Saturation\SaturationBehaviorPage.xaml.cs">
      <DependentUpon>SaturationBehaviorPage.xaml</DependentUpon>
    </Compile>
    <Compile Include="SamplePages\TileControl\TileControlPage.xaml.cs">
      <DependentUpon>TileControlPage.xaml</DependentUpon>
    </Compile>
    <Compile Include="SamplePages\RadialProgressBar\RadialProgressBarPage.xaml.cs">
      <DependentUpon>RadialProgressBarPage.xaml</DependentUpon>
    </Compile>
    <Compile Include="SamplePages\ScrollHeader\ScrollHeaderPage.xaml.cs">
      <DependentUpon>ScrollHeaderPage.xaml</DependentUpon>
    </Compile>
    <Compile Include="SamplePages\GridSplitter\GridSplitterPage.xaml.cs">
      <DependentUpon>GridSplitterPage.xaml</DependentUpon>
    </Compile>
    <Compile Include="SamplePages\FadeHeader\FadeHeaderBehaviorPage.xaml.cs">
      <DependentUpon>FadeHeaderBehaviorPage.xaml</DependentUpon>
    </Compile>
    <Compile Include="SamplePages\Incremental Loading Collection\IncrementalLoadingCollectionPage.xaml.cs">
      <DependentUpon>IncrementalLoadingCollectionPage.xaml</DependentUpon>
    </Compile>
    <Compile Include="SamplePages\Incremental Loading Collection\PeopleSource.cs" />
    <Compile Include="SamplePages\Incremental Loading Collection\Person.cs" />
    <Compile Include="SamplePages\Light\LightBehaviorPage.xaml.cs">
      <DependentUpon>LightBehaviorPage.xaml</DependentUpon>
    </Compile>
    <Compile Include="SamplePages\LinkedIn Service\LinkedInPage.xaml.cs">
      <DependentUpon>LinkedInPage.xaml</DependentUpon>
    </Compile>
    <Compile Include="SamplePages\Loading\LoadingPage.xaml.cs">
      <DependentUpon>LoadingPage.xaml</DependentUpon>
    </Compile>
    <Compile Include="SamplePages\MasterDetailsView\MasterDetailsViewPage.xaml.cs">
      <DependentUpon>MasterDetailsViewPage.xaml</DependentUpon>
    </Compile>
    <Compile Include="SamplePages\Microsoft Graph Service\MicrosoftGraphPage.xaml.cs">
      <DependentUpon>MicrosoftGraphPage.xaml</DependentUpon>
    </Compile>
    <Compile Include="SamplePages\Microsoft Graph Service\MicrosoftGraphSource.cs" />
    <Compile Include="SamplePages\Microsoft Graph Service\MicrosoftGraphUIExtensions.cs" />
    <Compile Include="SamplePages\Microsoft Graph Service\SendMessageContentDialog.xaml.cs">
      <DependentUpon>SendMessageContentDialog.xaml</DependentUpon>
    </Compile>
    <Compile Include="SamplePages\ImageCache\ImageCachePage.xaml.cs">
      <DependentUpon>ImageCachePage.xaml</DependentUpon>
    </Compile>
    <Compile Include="SamplePages\ParallaxService\ParallaxPage.xaml.cs">
      <DependentUpon>ParallaxPage.xaml</DependentUpon>
    </Compile>
    <Compile Include="SamplePages\PrintHelper\PrintHelperPage.xaml.cs">
      <DependentUpon>PrintHelperPage.xaml</DependentUpon>
    </Compile>
    <Compile Include="SamplePages\ReorderGridAnimation\ReorderGridPage.xaml.cs">
      <DependentUpon>ReorderGridPage.xaml</DependentUpon>
    </Compile>
    <Compile Include="SamplePages\RotatorTile\RotatorTilePage.xaml.cs">
      <DependentUpon>RotatorTilePage.xaml</DependentUpon>
    </Compile>
    <Compile Include="SamplePages\LiveTile\LiveTilePage.xaml.cs">
      <DependentUpon>LiveTilePage.xaml</DependentUpon>
    </Compile>
    <Compile Include="SamplePages\Object Storage\ObjectStoragePage.xaml.cs">
      <DependentUpon>ObjectStoragePage.xaml</DependentUpon>
    </Compile>
    <Compile Include="SamplePages\SurfaceDialTextbox\SurfaceDialTextboxPage.xaml.cs">
      <DependentUpon>SurfaceDialTextboxPage.xaml</DependentUpon>
    </Compile>
    <Compile Include="SamplePages\SystemInformation\SystemInformationPage.xaml.cs">
      <DependentUpon>SystemInformationPage.xaml</DependentUpon>
    </Compile>
    <Compile Include="SamplePages\TextBoxMask\TextBoxMaskPage.xaml.cs">
      <DependentUpon>TextBoxMaskPage.xaml</DependentUpon>
    </Compile>
    <Compile Include="SamplePages\TextBoxRegex\TextBoxRegexPage.xaml.cs">
      <DependentUpon>TextBoxRegexPage.xaml</DependentUpon>
    </Compile>
    <Compile Include="SamplePages\Toast\ToastPage.xaml.cs">
      <DependentUpon>ToastPage.xaml</DependentUpon>
    </Compile>
    <Compile Include="SamplePages\Twitter Service\TwitterPage.xaml.cs">
      <DependentUpon>TwitterPage.xaml</DependentUpon>
    </Compile>
    <Compile Include="SamplePages\Offset\OffsetBehaviorPage.xaml.cs">
      <DependentUpon>OffsetBehaviorPage.xaml</DependentUpon>
    </Compile>
    <Compile Include="SamplePages\Fade\FadeBehaviorPage.xaml.cs">
      <DependentUpon>FadeBehaviorPage.xaml</DependentUpon>
    </Compile>
    <Compile Include="SamplePages\Facebook Service\FacebookPage.xaml.cs">
      <DependentUpon>FacebookPage.xaml</DependentUpon>
    </Compile>
    <Compile Include="SamplePages\HamburgerMenu\HamburgerMenuPage.xaml.cs">
      <DependentUpon>HamburgerMenuPage.xaml</DependentUpon>
    </Compile>
    <Compile Include="SamplePages\HeaderedTextBlock\HeaderedTextBlockPage.xaml.cs">
      <DependentUpon>HeaderedTextBlockPage.xaml</DependentUpon>
    </Compile>
    <Compile Include="SamplePages\ImageEx\ImageExPage.xaml.cs">
      <DependentUpon>ImageExPage.xaml</DependentUpon>
    </Compile>
    <Compile Include="SamplePages\Twitter Service\TwitterTemplateSelector.cs" />
    <Compile Include="SamplePages\Visual Extensions\VisualExtensionsPage.xaml.cs">
      <DependentUpon>VisualExtensionsPage.xaml</DependentUpon>
    </Compile>
    <Compile Include="SamplePages\WeatherLiveTileAndToast\WeatherLiveTileAndToastPage.xaml.cs">
      <DependentUpon>WeatherLiveTileAndToastPage.xaml</DependentUpon>
    </Compile>
    <Compile Include="SamplePages\PullToRefreshListView\PullToRefreshListViewPage.xaml.cs">
      <DependentUpon>PullToRefreshListViewPage.xaml</DependentUpon>
    </Compile>
    <Compile Include="SamplePages\Rotate\RotateBehaviorPage.xaml.cs">
      <DependentUpon>RotateBehaviorPage.xaml</DependentUpon>
    </Compile>
    <Compile Include="SamplePages\Scale\ScaleBehaviorPage.xaml.cs">
      <DependentUpon>ScaleBehaviorPage.xaml</DependentUpon>
    </Compile>
    <Compile Include="SamplePages\SlidableListItem\SlidableListItemPage.xaml.cs">
      <DependentUpon>SlidableListItemPage.xaml</DependentUpon>
    </Compile>
    <Compile Include="SamplePages\RadialGauge\RadialGaugePage.xaml.cs">
      <DependentUpon>RadialGaugePage.xaml</DependentUpon>
    </Compile>
    <Compile Include="SamplePages\RangeSelector\RangeSelectorPage.xaml.cs">
      <DependentUpon>RangeSelectorPage.xaml</DependentUpon>
    </Compile>
    <Compile Include="SamplePages\WrapPanel\WrapPanelPage.xaml.cs">
      <DependentUpon>WrapPanelPage.xaml</DependentUpon>
    </Compile>
    <Compile Include="Shell.xaml.cs">
      <DependentUpon>Shell.xaml</DependentUpon>
    </Compile>
    <Compile Include="Models\Option.cs" />
    <Compile Include="Models\SampleCategory.cs" />
    <Compile Include="Models\Sample.cs" />
    <Compile Include="Models\Samples.cs" />
    <Compile Include="Pages\About.xaml.cs">
      <DependentUpon>About.xaml</DependentUpon>
    </Compile>
    <Compile Include="SamplePages\AdaptiveGridView\AdaptiveGridViewPage.xaml.cs">
      <DependentUpon>AdaptiveGridViewPage.xaml</DependentUpon>
    </Compile>
    <Compile Include="Properties\AssemblyInfo.cs" />
    <Compile Include="TrackingManager.cs" />
  </ItemGroup>
  <ItemGroup>
    <AppxManifest Include="Package.appxmanifest">
      <SubType>Designer</SubType>
    </AppxManifest>
    <None Include="Microsoft.Toolkit.Uwp.SampleApp_TemporaryKey.pfx" />
  </ItemGroup>
  <ItemGroup>
    <Content Include="Properties\Default.rd.xml" />
  </ItemGroup>
  <ItemGroup>
    <ApplicationDefinition Include="App.xaml">
      <Generator>MSBuild:Compile</Generator>
      <SubType>Designer</SubType>
    </ApplicationDefinition>
    <Page Include="Controls\PropertyControl.xaml">
      <SubType>Designer</SubType>
      <Generator>MSBuild:Compile</Generator>
    </Page>
    <Page Include="SamplePages\PeoplePicker\PeoplePickerPage.xaml">
      <Generator>MSBuild:Compile</Generator>
      <SubType>Designer</SubType>
    </Page>
    <Page Include="SamplePages\ProfileCard\ProfileCardPage.xaml">
      <Generator>MSBuild:Compile</Generator>
      <SubType>Designer</SubType>
    </Page>
    <Page Include="SamplePages\BackdropGammaTransferBrush\BackdropGammaTransferBrushPage.xaml">
      <Generator>MSBuild:Compile</Generator>
      <SubType>Designer</SubType>
    </Page>
    <Page Include="SamplePages\BackdropInvertBrush\BackdropInvertBrushPage.xaml">
      <Generator>MSBuild:Compile</Generator>
      <SubType>Designer</SubType>
    </Page>
    <Page Include="SamplePages\BackdropSaturationBrush\BackdropSaturationBrushPage.xaml">
      <Generator>MSBuild:Compile</Generator>
      <SubType>Designer</SubType>
    </Page>
    <Page Include="SamplePages\BackdropSepiaBrush\BackdropSepiaBrushPage.xaml">
      <Generator>MSBuild:Compile</Generator>
      <SubType>Designer</SubType>
    </Page>
    <Page Include="SamplePages\UniformGrid\UniformGridPage.xaml">
      <Generator>MSBuild:Compile</Generator>
      <SubType>Designer</SubType>
    </Page>
    <Page Include="SamplePages\CameraPreview\CameraPreviewPage.xaml">
      <Generator>MSBuild:Compile</Generator>
      <SubType>Designer</SubType>
    </Page>
    <Page Include="SamplePages\CameraHelper\CameraHelperPage.xaml">      
      <Generator>MSBuild:Compile</Generator>
      <SubType>Designer</SubType>
    </Page>   
    <Page Include="SamplePages\Carousel\CarouselPage.xaml">
      <Generator>MSBuild:Compile</Generator>
      <SubType>Designer</SubType>
    </Page>
    <Page Include="SamplePages\AdvancedCollectionView\AdvancedCollectionViewPage.xaml">
      <SubType>Designer</SubType>
      <Generator>MSBuild:Compile</Generator>
    </Page>
    <Page Include="SamplePages\BluetoothLEHelper\BluetoothLEHelperPage.xaml">
      <SubType>Designer</SubType>
      <Generator>MSBuild:Compile</Generator>
    </Page>
    <Page Include="SamplePages\Connected Animations\ConnectedAnimationsPage.xaml">
      <SubType>Designer</SubType>
      <Generator>MSBuild:Compile</Generator>
    </Page>
    <Page Include="SamplePages\Connected Animations\Pages\FirstPage.xaml">
      <Generator>MSBuild:Compile</Generator>
      <SubType>Designer</SubType>
    </Page>
    <Page Include="SamplePages\Connected Animations\Pages\SecondPage.xaml">
      <Generator>MSBuild:Compile</Generator>
      <SubType>Designer</SubType>
    </Page>
    <Page Include="SamplePages\Connected Animations\Pages\ThirdPage.xaml">
      <Generator>MSBuild:Compile</Generator>
      <SubType>Designer</SubType>
    </Page>
    <Page Include="SamplePages\DataGrid\DataGridPage.xaml">
      <SubType>Designer</SubType>
      <Generator>MSBuild:Compile</Generator>
    </Page>
    <Page Include="SamplePages\DockPanel\DockPanelPage.xaml">
      <SubType>Designer</SubType>
      <Generator>MSBuild:Compile</Generator>
    </Page>
    <Page Include="SamplePages\BackdropBlurBrush\BackdropBlurBrushPage.xaml">
      <Generator>MSBuild:Compile</Generator>
      <SubType>Designer</SubType>
    </Page>
    <Page Include="SamplePages\AADLogin\AADLoginPage.xaml">
      <Generator>MSBuild:Compile</Generator>
      <SubType>Designer</SubType>
    </Page>
    <Page Include="SamplePages\FocusTracker\FocusTrackerPage.xaml">
      <Generator>MSBuild:Compile</Generator>
      <SubType>Designer</SubType>
    </Page>
    <Page Include="SamplePages\FrameworkElementExtensions\FrameworkElementExtensionsPage.xaml">
      <Generator>MSBuild:Compile</Generator>
      <SubType>Designer</SubType>
    </Page>
    <Page Include="SamplePages\GazeInteraction\GazeInteractionPage.xaml">
      <Generator>MSBuild:Compile</Generator>
      <SubType>Designer</SubType>
    </Page>
    <Page Include="SamplePages\GazeTracing\GazeTracingPage.xaml">
      <SubType>Designer</SubType>
      <Generator>MSBuild:Compile</Generator>
    </Page>
    <Page Include="SamplePages\HeaderedContentControl\HeaderedContentControlPage.xaml">
      <SubType>Designer</SubType>
      <Generator>MSBuild:Compile</Generator>
    </Page>
    <Page Include="SamplePages\HeaderedItemsControl\HeaderedItemsControlPage.xaml">
      <SubType>Designer</SubType>
      <Generator>MSBuild:Compile</Generator>
    </Page>
    <Page Include="SamplePages\ImageBlendBrush\ImageBlendBrushPage.xaml">
      <Generator>MSBuild:Compile</Generator>
      <SubType>Designer</SubType>
    </Page>
    <Page Include="SamplePages\Implicit Animations\ImplicitAnimationsPage.xaml">
      <SubType>Designer</SubType>
      <Generator>MSBuild:Compile</Generator>
    </Page>
    <Page Include="SamplePages\InAppNotification\InAppNotificationPage.xaml">
      <SubType>Designer</SubType>
      <Generator>MSBuild:Compile</Generator>
    </Page>
    <Page Include="SamplePages\LayoutTransformControl\LayoutTransformControlPage.xaml">
      <SubType>Designer</SubType>
      <Generator>MSBuild:Compile</Generator>
    </Page>
    <Page Include="SamplePages\InfiniteCanvas\InfiniteCanvasPage.xaml">
      <SubType>Designer</SubType>
      <Generator>MSBuild:Compile</Generator>
    </Page>
    <Page Include="SamplePages\MarkdownParser\MarkdownParserPage.xaml">
      <SubType>Designer</SubType>
      <Generator>MSBuild:Compile</Generator>
    </Page>
    <Page Include="SamplePages\Mouse\MouseCursorPage.xaml">
      <Generator>MSBuild:Compile</Generator>
      <SubType>Designer</SubType>
    </Page>
    <Page Include="SamplePages\NavigationViewStyles\NavigationViewStylesPage.xaml">
      <Generator>MSBuild:Compile</Generator>
      <SubType>Designer</SubType>
    </Page>
    <Page Include="SamplePages\RadialGradientBrush\RadialGradientBrushPage.xaml">
      <Generator>MSBuild:Compile</Generator>
      <SubType>Designer</SubType>
    </Page>
    <Page Include="SamplePages\RssParser\RssParserPage.xaml">
      <SubType>Designer</SubType>
      <Generator>MSBuild:Compile</Generator>
    </Page>
    <Page Include="SamplePages\ScrollViewerExtensions\ScrollViewerExtensionsPage.xaml">
      <SubType>Designer</SubType>
      <Generator>MSBuild:Compile</Generator>
    </Page>
    <Page Include="SamplePages\SharePointFiles\SharePointFilesPage.xaml">
      <Generator>MSBuild:Compile</Generator>
      <SubType>Designer</SubType>
    </Page>
    <Page Include="SamplePages\StaggeredPanel\StaggeredPanelPage.xaml">
      <SubType>Designer</SubType>
      <Generator>MSBuild:Compile</Generator>
    </Page>
    <Page Include="SamplePages\StringExtensions\StringExtensionsPage.xaml">
      <SubType>Designer</SubType>
      <Generator>MSBuild:Compile</Generator>
    </Page>
    <Page Include="SamplePages\TextToolbar\TextToolbarPage.xaml">
      <Generator>MSBuild:Compile</Generator>
      <SubType>Designer</SubType>
    </Page>
    <Page Include="SamplePages\ListViewExtensions\ListViewExtensionsPage.xaml">
      <SubType>Designer</SubType>
      <Generator>MSBuild:Compile</Generator>
    </Page>
    <Page Include="SamplePages\Menu\MenuPage.xaml">
      <Generator>MSBuild:Compile</Generator>
      <SubType>Designer</SubType>
    </Page>
    <Page Include="SamplePages\OrbitView\OrbitViewPage.xaml">
      <SubType>Designer</SubType>
      <Generator>MSBuild:Compile</Generator>
    </Page>
    <Page Include="SamplePages\ThemeListener\ThemeListenerPage.xaml">
      <SubType>Designer</SubType>
      <Generator>MSBuild:Compile</Generator>
    </Page>
    <Page Include="SamplePages\ViewExtensions\ViewExtensionsPage.xaml">
      <Generator>MSBuild:Compile</Generator>
      <SubType>Designer</SubType>
    </Page>
    <Page Include="SamplePages\NetworkHelper\NetworkHelperPage.xaml">
      <Generator>MSBuild:Compile</Generator>
      <SubType>Designer</SubType>
    </Page>
    <Page Include="SamplePages\BackgroundTaskHelper\BackgroundTaskHelperPage.xaml">
      <SubType>Designer</SubType>
      <Generator>MSBuild:Compile</Generator>
    </Page>
    <Page Include="SamplePages\DispatcherHelper\DispatcherHelperPage.xaml">
      <SubType>Designer</SubType>
      <Generator>MSBuild:Compile</Generator>
    </Page>
    <Page Include="SamplePages\Bing Service\BingPage.xaml">
      <Generator>MSBuild:Compile</Generator>
      <SubType>Designer</SubType>
    </Page>
    <Page Include="SamplePages\BladeView\BladePage.xaml">
      <SubType>Designer</SubType>
      <Generator>MSBuild:Compile</Generator>
    </Page>
    <Page Include="SamplePages\Blur\BlurBehaviorPage.xaml">
      <Generator>MSBuild:Compile</Generator>
      <SubType>Designer</SubType>
    </Page>
    <Page Include="SamplePages\AlignmentGrid\AlignmentGridPage.xaml">
      <Generator>MSBuild:Compile</Generator>
      <SubType>Designer</SubType>
    </Page>
    <Page Include="SamplePages\MarkdownTextBlock\MarkdownTextBlockPage.xaml">
      <SubType>Designer</SubType>
      <Generator>MSBuild:Compile</Generator>
    </Page>
    <Page Include="SamplePages\Expander\ExpanderPage.xaml">
      <Generator>MSBuild:Compile</Generator>
      <SubType>Designer</SubType>
    </Page>
    <Page Include="SamplePages\Microsoft Translator Service\MicrosoftTranslatorPage.xaml">
      <Generator>MSBuild:Compile</Generator>
      <SubType>Designer</SubType>
    </Page>
    <Page Include="SamplePages\OneDrive Service\FoldersPickerControl.xaml">
      <Generator>MSBuild:Compile</Generator>
      <SubType>Designer</SubType>
    </Page>
    <Page Include="SamplePages\OneDrive Service\OneDrivePage.xaml">
      <Generator>MSBuild:Compile</Generator>
      <SubType>Designer</SubType>
    </Page>
    <Page Include="SamplePages\Analytics\AnalyticsPage.xaml">
      <Generator>MSBuild:Compile</Generator>
      <SubType>Designer</SubType>
    </Page>
    <Page Include="SamplePages\Saturation\SaturationBehaviorPage.xaml">
      <SubType>Designer</SubType>
      <Generator>MSBuild:Compile</Generator>
    </Page>
    <Page Include="SamplePages\TileControl\TileControlPage.xaml">
      <Generator>MSBuild:Compile</Generator>
      <SubType>Designer</SubType>
    </Page>
    <Page Include="SamplePages\RadialProgressBar\RadialProgressBarPage.xaml">
      <Generator>MSBuild:Compile</Generator>
      <SubType>Designer</SubType>
    </Page>
    <Page Include="SamplePages\ScrollHeader\ScrollHeaderPage.xaml">
      <Generator>MSBuild:Compile</Generator>
      <SubType>Designer</SubType>
    </Page>
    <Page Include="SamplePages\DropShadowPanel\DropShadowPanelPage.xaml">
      <SubType>Designer</SubType>
      <Generator>MSBuild:Compile</Generator>
    </Page>
    <Page Include="SamplePages\GridSplitter\GridSplitterPage.xaml">
      <SubType>Designer</SubType>
      <Generator>MSBuild:Compile</Generator>
    </Page>
    <Page Include="SamplePages\FadeHeader\FadeHeaderBehaviorPage.xaml">
      <Generator>MSBuild:Compile</Generator>
      <SubType>Designer</SubType>
    </Page>
    <Page Include="SamplePages\Incremental Loading Collection\IncrementalLoadingCollectionPage.xaml">
      <Generator>MSBuild:Compile</Generator>
      <SubType>Designer</SubType>
    </Page>
    <Page Include="SamplePages\Light\LightBehaviorPage.xaml">
      <SubType>Designer</SubType>
      <Generator>MSBuild:Compile</Generator>
    </Page>
    <Page Include="SamplePages\LinkedIn Service\LinkedInPage.xaml">
      <SubType>Designer</SubType>
      <Generator>MSBuild:Compile</Generator>
    </Page>
    <Page Include="SamplePages\Loading\LoadingPage.xaml">
      <Generator>MSBuild:Compile</Generator>
      <SubType>Designer</SubType>
    </Page>
    <Page Include="SamplePages\MasterDetailsView\MasterDetailsViewPage.xaml">
      <SubType>Designer</SubType>
      <Generator>MSBuild:Compile</Generator>
    </Page>
    <Page Include="SamplePages\Microsoft Graph Service\MicrosoftGraphPage.xaml">
      <Generator>MSBuild:Compile</Generator>
      <SubType>Designer</SubType>
    </Page>
    <Page Include="SamplePages\Microsoft Graph Service\SendMessageContentDialog.xaml">
      <Generator>MSBuild:Compile</Generator>
      <SubType>Designer</SubType>
    </Page>
    <Page Include="SamplePages\ImageCache\ImageCachePage.xaml">
      <Generator>MSBuild:Compile</Generator>
      <SubType>Designer</SubType>
    </Page>
    <Page Include="SamplePages\ParallaxService\ParallaxPage.xaml">
      <SubType>Designer</SubType>
      <Generator>MSBuild:Compile</Generator>
    </Page>
    <Page Include="SamplePages\PrintHelper\PrintHelperPage.xaml">
      <Generator>MSBuild:Compile</Generator>
      <SubType>Designer</SubType>
    </Page>
    <Page Include="SamplePages\ReorderGridAnimation\ReorderGridPage.xaml">
      <SubType>Designer</SubType>
      <Generator>MSBuild:Compile</Generator>
    </Page>
    <Page Include="SamplePages\RotatorTile\RotatorTilePage.xaml">
      <Generator>MSBuild:Compile</Generator>
      <SubType>Designer</SubType>
    </Page>
    <Page Include="SamplePages\LiveTile\LiveTilePage.xaml">
      <Generator>MSBuild:Compile</Generator>
      <SubType>Designer</SubType>
    </Page>
    <Page Include="SamplePages\Offset\OffsetBehaviorPage.xaml">
      <SubType>Designer</SubType>
      <Generator>MSBuild:Compile</Generator>
    </Page>
    <Page Include="SamplePages\Fade\FadeBehaviorPage.xaml">
      <SubType>Designer</SubType>
      <Generator>MSBuild:Compile</Generator>
    </Page>
    <Page Include="SamplePages\Object Storage\ObjectStoragePage.xaml">
      <SubType>Designer</SubType>
      <Generator>MSBuild:Compile</Generator>
    </Page>
    <Page Include="SamplePages\SurfaceDialTextbox\SurfaceDialTextboxPage.xaml">
      <SubType>Designer</SubType>
      <Generator>MSBuild:Compile</Generator>
    </Page>
    <Page Include="SamplePages\SystemInformation\SystemInformationPage.xaml">
      <Generator>MSBuild:Compile</Generator>
      <SubType>Designer</SubType>
    </Page>
    <Page Include="SamplePages\TextBoxMask\TextBoxMaskPage.xaml">
      <Generator>MSBuild:Compile</Generator>
      <SubType>Designer</SubType>
    </Page>
    <Page Include="SamplePages\TextBoxRegex\TextBoxRegexPage.xaml">
      <SubType>Designer</SubType>
      <Generator>MSBuild:Compile</Generator>
    </Page>
    <Page Include="SamplePages\Toast\ToastPage.xaml">
      <Generator>MSBuild:Compile</Generator>
      <SubType>Designer</SubType>
    </Page>
    <Page Include="SamplePages\Twitter Service\TwitterPage.xaml">
      <Generator>MSBuild:Compile</Generator>
      <SubType>Designer</SubType>
    </Page>
    <Page Include="SamplePages\Facebook Service\FacebookPage.xaml">
      <Generator>MSBuild:Compile</Generator>
      <SubType>Designer</SubType>
    </Page>
    <Page Include="SamplePages\HamburgerMenu\HamburgerMenuPage.xaml">
      <Generator>MSBuild:Compile</Generator>
      <SubType>Designer</SubType>
    </Page>
    <Page Include="SamplePages\HeaderedTextBlock\HeaderedTextBlockPage.xaml">
      <SubType>Designer</SubType>
      <Generator>MSBuild:Compile</Generator>
    </Page>
    <Page Include="SamplePages\ImageEx\ImageExPage.xaml">
      <Generator>MSBuild:Compile</Generator>
      <SubType>Designer</SubType>
    </Page>
    <Page Include="SamplePages\Visual Extensions\VisualExtensionsPage.xaml">
      <SubType>Designer</SubType>
      <Generator>MSBuild:Compile</Generator>
    </Page>
    <Page Include="SamplePages\WeatherLiveTileAndToast\WeatherLiveTileAndToastPage.xaml">
      <SubType>Designer</SubType>
      <Generator>MSBuild:Compile</Generator>
    </Page>
    <Page Include="SamplePages\PullToRefreshListView\PullToRefreshListViewPage.xaml">
      <SubType>Designer</SubType>
      <Generator>MSBuild:Compile</Generator>
    </Page>
    <Page Include="SamplePages\RadialGauge\RadialGaugePage.xaml">
      <Generator>MSBuild:Compile</Generator>
      <SubType>Designer</SubType>
    </Page>
    <Page Include="SamplePages\RangeSelector\RangeSelectorPage.xaml">
      <Generator>MSBuild:Compile</Generator>
      <SubType>Designer</SubType>
    </Page>
    <Page Include="SamplePages\Rotate\RotateBehaviorPage.xaml">
      <SubType>Designer</SubType>
      <Generator>MSBuild:Compile</Generator>
    </Page>
    <Page Include="SamplePages\Scale\ScaleBehaviorPage.xaml">
      <SubType>Designer</SubType>
      <Generator>MSBuild:Compile</Generator>
    </Page>
    <Page Include="SamplePages\SlidableListItem\SlidableListItemPage.xaml">
      <SubType>Designer</SubType>
      <Generator>MSBuild:Compile</Generator>
    </Page>
    <Page Include="SamplePages\WrapPanel\WrapPanelPage.xaml">
      <Generator>MSBuild:Compile</Generator>
      <SubType>Designer</SubType>
    </Page>
    <Page Include="Shell.xaml">
      <Generator>MSBuild:Compile</Generator>
      <SubType>Designer</SubType>
    </Page>
    <Page Include="Pages\About.xaml">
      <SubType>Designer</SubType>
      <Generator>MSBuild:Compile</Generator>
    </Page>
    <Page Include="SamplePages\AdaptiveGridView\AdaptiveGridViewPage.xaml">
      <SubType>Designer</SubType>
      <Generator>MSBuild:Compile</Generator>
    </Page>
  </ItemGroup>
  <ItemGroup>
    <ProjectReference Include="..\Microsoft.Toolkit.Parsers\Microsoft.Toolkit.Parsers.csproj">
      <Project>{42CA4935-54BE-42EA-AC19-992378C08DE6}</Project>
      <Name>Microsoft.Toolkit.Parsers</Name>
    </ProjectReference>
    <ProjectReference Include="..\Microsoft.Toolkit.Services\Microsoft.Toolkit.Services.csproj">
      <Project>{34398053-fc70-4243-84f9-f355defff66d}</Project>
      <Name>Microsoft.Toolkit.Services</Name>
    </ProjectReference>
    <ProjectReference Include="..\Microsoft.Toolkit.Uwp.Connectivity\Microsoft.Toolkit.Uwp.Connectivity.csproj">
      <Project>{b1e850ff-dde6-44d5-a830-34250e97a687}</Project>
      <Name>Microsoft.Toolkit.Uwp.Connectivity</Name>
    </ProjectReference>
    <ProjectReference Include="..\Microsoft.Toolkit.UWP.Input.GazeInteraction\Microsoft.Toolkit.Uwp.Input.GazeInteraction.vcxproj">
      <Project>{a5e98964-45b1-442d-a07a-298a3221d81e}</Project>
      <Name>Microsoft.Toolkit.Uwp.Input.GazeInteraction</Name>
    </ProjectReference>
    <ProjectReference Include="..\Microsoft.Toolkit.Uwp.DeveloperTools\Microsoft.Toolkit.Uwp.DeveloperTools.csproj">
      <Project>{e7697922-9555-4cfb-aee0-c5f4d657e559}</Project>
      <Name>Microsoft.Toolkit.Uwp.DeveloperTools</Name>
    </ProjectReference>
    <ProjectReference Include="..\Microsoft.Toolkit.Uwp.Notifications\Microsoft.Toolkit.Uwp.Notifications.csproj">
      <Project>{97ee849b-403c-490e-80ed-d19d7cc153fd}</Project>
      <Name>Microsoft.Toolkit.Uwp.Notifications</Name>
    </ProjectReference>
    <ProjectReference Include="..\Microsoft.Toolkit.Uwp.Samples.BackgroundTasks\Microsoft.Toolkit.Uwp.Samples.BackgroundTasks.csproj">
      <Project>{1ae2cb5c-58a0-4f12-8e6f-2cd4aaadb34c}</Project>
      <Name>Microsoft.Toolkit.Uwp.Samples.BackgroundTasks</Name>
    </ProjectReference>
    <ProjectReference Include="..\Microsoft.Toolkit.Uwp.Services\Microsoft.Toolkit.Uwp.Services.csproj">
      <Project>{7189a42d-6f1a-4fa3-8e00-e2c14fdf167a}</Project>
      <Name>Microsoft.Toolkit.Uwp.Services</Name>
    </ProjectReference>
    <ProjectReference Include="..\Microsoft.Toolkit.Uwp.UI.Controls.DataGrid\Microsoft.Toolkit.Uwp.UI.Controls.DataGrid.csproj">
      <Project>{daeb9cec-c817-33b2-74b2-bc379380db72}</Project>
      <Name>Microsoft.Toolkit.Uwp.UI.Controls.DataGrid</Name>
    </ProjectReference>
    <ProjectReference Include="..\Microsoft.Toolkit.Uwp.UI.Controls\Microsoft.Toolkit.Uwp.UI.Controls.csproj">
      <Project>{e9faabfb-d726-42c1-83c1-cb46a29fea81}</Project>
      <Name>Microsoft.Toolkit.Uwp.UI.Controls</Name>
    </ProjectReference>
    <ProjectReference Include="..\Microsoft.Toolkit\Microsoft.Toolkit.csproj">
      <Project>{6fe128a8-cefa-4a61-a987-ec92de6b538e}</Project>
      <Name>Microsoft.Toolkit</Name>
    </ProjectReference>
    <ProjectReference Include="..\Microsoft.Toolkit.Uwp.UI.Animations\Microsoft.Toolkit.Uwp.UI.Animations.csproj">
      <Project>{b24a296c-b3eb-4e06-a64e-74ac2d1acc91}</Project>
      <Name>Microsoft.Toolkit.Uwp.UI.Animations</Name>
    </ProjectReference>
    <ProjectReference Include="..\Microsoft.Toolkit.Uwp.UI\Microsoft.Toolkit.Uwp.UI.csproj">
      <Project>{3dd8aa7c-3569-4e51-992f-0c2257e8878e}</Project>
      <Name>Microsoft.Toolkit.Uwp.UI</Name>
    </ProjectReference>
    <ProjectReference Include="..\Microsoft.Toolkit.Uwp\Microsoft.Toolkit.Uwp.csproj">
      <Project>{805F80DF-75C6-4C2F-8FD9-B47F6D0DF5A3}</Project>
      <Name>Microsoft.Toolkit.Uwp</Name>
    </ProjectReference>
  </ItemGroup>
  <PropertyGroup Condition=" '$(VisualStudioVersion)' == '' or '$(VisualStudioVersion)' &lt; '14.0' ">
    <VisualStudioVersion>14.0</VisualStudioVersion>
  </PropertyGroup>
  <Import Project="$(MSBuildExtensionsPath)\Microsoft\WindowsXaml\v$(VisualStudioVersion)\Microsoft.Windows.UI.Xaml.CSharp.targets" />
  <PropertyGroup Condition="'$(Configuration)' == 'Debug'">
    <_GenerateAppxManifestDependsOn>
      ModifyAppXPackageDebug;
      $(_GenerateAppxManifestDependsOn)
    </_GenerateAppxManifestDependsOn>
  </PropertyGroup>
  <PropertyGroup Condition="'$(Configuration)' == 'Release'">
    <_GenerateAppxManifestDependsOn>
      ModifyAppXPackageRelease;
      $(_GenerateAppxManifestDependsOn)
    </_GenerateAppxManifestDependsOn>
  </PropertyGroup>
  <Target Name="ModifyAppXPackageDebug" Condition="'$(BuildingProject)' == 'true'">
    <ItemGroup>
      <toolkit_docs Include="$(SolutionDir)docs\**\*" />
    </ItemGroup>
    <ItemGroup>
      <AppxPackagePayload Include="@(toolkit_docs)">
        <TargetPath>docs/%(RecursiveDir)%(FileName)%(Extension)</TargetPath>
      </AppxPackagePayload>
    </ItemGroup>
  </Target>
  <Target Name="ModifyAppXPackageRelease" Condition="'$(BuildingProject)' == 'true'">
    <ItemGroup>
      <toolkit_docs Include="$(SolutionDir)docs\**\*.md" />
    </ItemGroup>
    <ItemGroup>
      <AppxPackagePayload Include="@(toolkit_docs)">
        <TargetPath>docs/%(RecursiveDir)%(FileName)%(Extension)</TargetPath>
      </AppxPackagePayload>
    </ItemGroup>
  </Target>
  <!-- https://weblogs.asp.net/rweigelt/disable-warnings-in-generated-c-files-of-uwp-app -->
  <Target Name="PragmaWarningDisablePrefixer" AfterTargets="MarkupCompilePass2">
    <ItemGroup>
      <GeneratedCSFiles Include="**\*.g.cs;**\*.g.i.cs" />
    </ItemGroup>
    <Message Text="CSFiles: @(GeneratedCSFiles->'&quot;%(Identity)&quot;')" />
    <Exec Command="for %%f in (@(GeneratedCSFiles->'&quot;%(Identity)&quot;')) do echo #pragma warning disable &gt; %%f.temp &amp;&amp; type %%f | findstr /v /b &quot;#pragma&quot; &gt;&gt; %%f.temp &amp;&amp; move /y %%f.temp %%f &gt; NUL" />
  </Target>
</Project><|MERGE_RESOLUTION|>--- conflicted
+++ resolved
@@ -517,7 +517,6 @@
     <Content Include="SamplePages\PrintHelper\PrintHelperXaml.bind">
       <SubType>Designer</SubType>
     </Content>
-<<<<<<< HEAD
     <Content Include="SamplePages\GazeInteraction\GazeInteractionXaml.bind">
       <SubType>Designer</SubType>
     </Content>
@@ -531,9 +530,7 @@
     <Content Include="SamplePages\ProfileCard\ProfileCardXaml.bind" />
     <Content Include="SamplePages\SharePointFiles\SharePointFilesCode.bind" />
     <Content Include="SamplePages\CameraPreview\CameraPreviewXaml.bind" />
-=======
     <Content Include="SamplePages\InfiniteCanvas\InfiniteCanvas.bind" />
->>>>>>> 5fa9b221
   </ItemGroup>
   <ItemGroup>
     <Compile Include="App.xaml.cs">
