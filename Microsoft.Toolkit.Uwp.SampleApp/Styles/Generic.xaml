﻿<ResourceDictionary
    xmlns="http://schemas.microsoft.com/winfx/2006/xaml/presentation"
    xmlns:x="http://schemas.microsoft.com/winfx/2006/xaml"
    xmlns:controls="using:Microsoft.Toolkit.Uwp.SampleApp.Controls"
    xmlns:toolkitControls="using:Microsoft.Toolkit.Uwp.UI.Controls"
    xmlns:animations="using:Microsoft.Toolkit.Uwp.UI.Animations"
    xmlns:extensions="using:Microsoft.Toolkit.Uwp.UI.Extensions"
    xmlns:contract7Present="http://schemas.microsoft.com/winfx/2006/xaml/presentation?IsApiContractPresent(Windows.Foundation.UniversalApiContract,7)"
    xmlns:contract7NotPresent="http://schemas.microsoft.com/winfx/2006/xaml/presentation?IsApiContractNotPresent(Windows.Foundation.UniversalApiContract,7)"
    xmlns:winui="using:Microsoft.UI.Xaml.Controls">

    <ResourceDictionary.MergedDictionaries>
        <ResourceDictionary Source="ms-appx:///Controls/CodeRenderer.xaml" />
        <ResourceDictionary Source="ms-appx:///Styles/Custom/PivotHeaderItemUnderlineStyle.xaml" />
        <ResourceDictionary Source="ms-appx:///Styles/GithubIcon.xaml" />
    </ResourceDictionary.MergedDictionaries>

    <!--  Styles  -->
    <Style x:Key="AboutHyperlinkButtonStyle"
               TargetType="HyperlinkButton">
            <Setter Property="Background" Value="Transparent" />
            <Setter Property="Foreground" Value="{ThemeResource Brush-Link-Normal}" />
            <Setter Property="BorderBrush" Value="Transparent" />
            <Setter Property="BorderThickness" Value="0" />
            <Setter Property="Padding" Value="0" />
            <Setter Property="Margin" Value="0,0,0,10" />
            <Setter Property="HorizontalAlignment" Value="Left" />
            <Setter Property="VerticalAlignment" Value="Center" />
            <Setter Property="FontFamily" Value="Segoe UI" />
            <Setter Property="FontSize" Value="12" />
            <Setter Property="UseSystemFocusVisuals" Value="True" />
            <Setter Property="FocusVisualMargin" Value="-3" />
            <Setter Property="Template">
                <Setter.Value>
                    <ControlTemplate TargetType="HyperlinkButton">
                        <Grid x:Name="RootGrid">
                            <ContentPresenter x:Name="ContentPresenter"
                                              Padding="{TemplateBinding Padding}"
                                              HorizontalContentAlignment="{TemplateBinding HorizontalContentAlignment}"
                                              VerticalContentAlignment="{TemplateBinding VerticalContentAlignment}"
                                              AutomationProperties.AccessibilityView="Raw"
                                              Background="{TemplateBinding Background}"
                                              BorderBrush="{TemplateBinding BorderBrush}"
                                              BorderThickness="{TemplateBinding BorderThickness}"
                                              Content="{TemplateBinding Content}"
                                              ContentTemplate="{TemplateBinding ContentTemplate}"
                                              ContentTransitions="{TemplateBinding ContentTransitions}" />
                            <VisualStateManager.VisualStateGroups>
                                <VisualStateGroup x:Name="CommonStates">
                                    <VisualState x:Name="Normal" />
                                    <VisualState x:Name="PointerOver">
                                        <Storyboard>
                                            <ObjectAnimationUsingKeyFrames Storyboard.TargetName="ContentPresenter"
                                                                           Storyboard.TargetProperty="Foreground">
                                                <DiscreteObjectKeyFrame KeyTime="0"
                                                                        Value="{ThemeResource HyperlinkButtonForegroundPointerOver}" />
                                            </ObjectAnimationUsingKeyFrames>
                                        </Storyboard>
                                    </VisualState>
                                    <VisualState x:Name="Pressed">
                                        <Storyboard>
                                            <ObjectAnimationUsingKeyFrames Storyboard.TargetName="ContentPresenter"
                                                                           Storyboard.TargetProperty="Foreground">
                                                <DiscreteObjectKeyFrame KeyTime="0"
                                                                        Value="{ThemeResource HyperlinkButtonForegroundPressed}" />
                                            </ObjectAnimationUsingKeyFrames>
                                        </Storyboard>
                                    </VisualState>
                                    <VisualState x:Name="Disabled" />
                                </VisualStateGroup>
                            </VisualStateManager.VisualStateGroups>
                        </Grid>
                    </ControlTemplate>
                </Setter.Value>
            </Setter>
        </Style>

    <Style x:Key="TooltipFlyoutPresenterStyle"
               TargetType="FlyoutPresenter">
        <Setter Property="HorizontalContentAlignment" Value="Stretch" />
        <Setter Property="VerticalContentAlignment" Value="Stretch" />
        <Setter Property="IsTabStop" Value="False" />
        <Setter Property="Background" Value="{ThemeResource SystemControlBackgroundChromeMediumLowBrush}" />
        <Setter Property="BorderBrush" Value="{ThemeResource SystemControlForegroundChromeHighBrush}" />
        <Setter Property="BorderThickness" Value="{ThemeResource FlyoutBorderThemeThickness}" />
        <Setter Property="Padding" Value="0" />
        <Setter Property="MinWidth" Value="{ThemeResource FlyoutThemeMinWidth}" />
        <Setter Property="MaxWidth" Value="{ThemeResource FlyoutThemeMaxHeight}" />
        <Setter Property="MinHeight" Value="{ThemeResource FlyoutThemeMinHeight}" />
        <Setter Property="MaxHeight" Value="{ThemeResource FlyoutThemeMaxHeight}" />
        <Setter Property="ScrollViewer.ZoomMode" Value="Disabled" />
        <Setter Property="Template">
            <Setter.Value>
                <ControlTemplate TargetType="FlyoutPresenter">
                    <Border Margin="5"
                                Background="{TemplateBinding Background}"
                                BorderBrush="{TemplateBinding BorderBrush}"
                                BorderThickness="{TemplateBinding BorderThickness}">
                        <ScrollViewer x:Name="ScrollViewer"
                                          AutomationProperties.AccessibilityView="Raw"
                                          HorizontalScrollBarVisibility="Disabled"
                                          HorizontalScrollMode="Disabled"
                                          VerticalScrollBarVisibility="Auto"
                                          VerticalScrollMode="Auto"
                                          ZoomMode="{TemplateBinding ScrollViewer.ZoomMode}">
                            <ContentPresenter Margin="{TemplateBinding Padding}"
                                                  HorizontalAlignment="{TemplateBinding HorizontalContentAlignment}"
                                                  VerticalAlignment="{TemplateBinding VerticalContentAlignment}"
                                                  Content="{TemplateBinding Content}"
                                                  ContentTemplate="{TemplateBinding ContentTemplate}"
                                                  ContentTransitions="{TemplateBinding ContentTransitions}" />
                        </ScrollViewer>
                    </Border>
                </ControlTemplate>
            </Setter.Value>
        </Setter>
    </Style>

    <DataTemplate x:Key="PivotHeaderTemplate">
        <Grid>
            <TextBlock FontSize="16" FontWeight="SemiBold"
                           Text="{Binding}" />
        </Grid>
    </DataTemplate>

    <Style x:Key="SamplePickerItemStyle"
           TargetType="GridViewItem">
        <Setter Property="Foreground" Value="{ThemeResource SystemControlForegroundBaseHighBrush}" />
        <Setter Property="Background" Value="Transparent" />
        <Setter Property="Padding" Value="0" />
        <Setter Property="MinHeight" Value="0" />
        <Setter Property="MinWidth" Value="0" />
        <Setter Property="Padding" Value="0" />
        <Setter Property="UseSystemFocusVisuals" Value="True" />
        <Setter Property="HorizontalContentAlignment" Value="Left" />
        <Setter Property="VerticalContentAlignment" Value="Stretch" />
        <Setter Property="Transitions" Value="{x:Null}"></Setter>
        <Setter Property="animations:Implicit.ShowAnimations">
            <Setter.Value>
                <animations:AnimationCollection>
                    <animations:OpacityAnimation Duration="0:0:0.2"
                                                     Delay="0:0:0.2"
                                                     SetInitialValueBeforeDelay="True"
                                                     From="0"
                                                     To="1"></animations:OpacityAnimation>
                </animations:AnimationCollection>
            </Setter.Value>
        </Setter>
        <Setter Property="Template">
            <Setter.Value>
                <ControlTemplate TargetType="GridViewItem">
                    <Grid x:Name="LayoutRoot"
                              Background="{TemplateBinding Background}"
                              Control.IsTemplateFocusTarget="True">
                        <!--  Wrap SelectionIndicator in a grid so that its offset is 0,0 - this enables the offset animation.  -->
                        <Grid HorizontalAlignment="Stretch"
                                  VerticalAlignment="Bottom">
                            <Rectangle x:Name="SelectionIndicator"
                                           Height="3"
                                           Fill="{ThemeResource SystemControlHighlightAccentBrush}"
                                           Opacity="0.0" />
                        </Grid>
                        <ContentPresenter x:Name="ContentPresenter"
                                              Grid.Column="1"
                                              Margin="{TemplateBinding Padding}"
                                              HorizontalAlignment="{TemplateBinding HorizontalContentAlignment}"
                                              VerticalAlignment="{TemplateBinding VerticalContentAlignment}"
                                              Content="{TemplateBinding Content}"
                                              ContentTemplate="{TemplateBinding ContentTemplate}"
                                              ContentTransitions="{TemplateBinding ContentTransitions}" />
                        <VisualStateManager.VisualStateGroups>
                            <VisualStateGroup x:Name="PointerStates">
                                <VisualState x:Name="Normal" />
                                <VisualState x:Name="PointerOver">
                                    <VisualState.Setters>
                                    </VisualState.Setters>
                                </VisualState>
                                <VisualState x:Name="Pressed">
                                    <VisualState.Setters>
                                    </VisualState.Setters>
                                </VisualState>
                                <VisualState x:Name="Selected">
                                    <VisualState.Setters>
                                        <Setter Target="SelectionIndicator.Opacity" Value="1.0" />
                                    </VisualState.Setters>
                                </VisualState>
                                <VisualState x:Name="PointerOverSelected">
                                    <VisualState.Setters>
                                        <Setter Target="SelectionIndicator.Opacity" Value="1.0" />
                                    </VisualState.Setters>
                                </VisualState>
                                <VisualState x:Name="PressedSelected">
                                    <VisualState.Setters>
                                        <Setter Target="SelectionIndicator.Opacity" Value="1.0" />
                                    </VisualState.Setters>
                                </VisualState>
                            </VisualStateGroup>
                            <VisualStateGroup x:Name="DisabledStates">
                                <VisualState x:Name="Enabled" />
                                <VisualState x:Name="Disabled">
                                    <VisualState.Setters>
                                    </VisualState.Setters>
                                </VisualState>
                            </VisualStateGroup>
                        </VisualStateManager.VisualStateGroups>
                    </Grid>
                </ControlTemplate>
            </Setter.Value>
        </Setter>
    </Style>

    <Style x:Key="SampleAppHeaderToggleButtonStyle"
               TargetType="ToggleButton">
        <Setter Property="Background" Value="{ThemeResource SystemControlBackgroundBaseLowBrush}" />
        <Setter Property="Foreground" Value="{ThemeResource SystemControlForegroundBaseHighBrush}" />
        <Setter Property="BorderBrush" Value="{ThemeResource SystemControlForegroundTransparentBrush}" />
        <Setter Property="BorderThickness" Value="{ThemeResource ToggleButtonBorderThemeThickness}" />
        <Setter Property="Padding" Value="0" />
        <Setter Property="HorizontalAlignment" Value="Left" />
        <Setter Property="VerticalAlignment" Value="Center" />
        <Setter Property="FontFamily" Value="{ThemeResource ContentControlThemeFontFamily}" />
        <Setter Property="FontWeight" Value="Normal" />
        <Setter Property="FontSize" Value="{ThemeResource ControlContentThemeFontSize}" />
        <Setter Property="UseSystemFocusVisuals" Value="True" />
        <Setter Property="Template">
            <Setter.Value>
                <ControlTemplate TargetType="ToggleButton">
                    <Grid x:Name="RootGrid"
                              Background="{TemplateBinding Background}">
                        <SymbolIcon x:Name="Arrow"
                                        Width="40"
                                        RenderTransformOrigin="0.5,0.5"
                                        Symbol="Forward"
                                        Visibility="Collapsed">
                            <SymbolIcon.RenderTransform>
                                <RotateTransform />
                            </SymbolIcon.RenderTransform>
                        </SymbolIcon>

                        <ContentPresenter x:Name="ContentPresenter"
                                              Padding="{TemplateBinding Padding}"
                                              HorizontalAlignment="Left"
                                              HorizontalContentAlignment="{TemplateBinding HorizontalContentAlignment}"
                                              VerticalContentAlignment="{TemplateBinding VerticalContentAlignment}"
                                              AutomationProperties.AccessibilityView="Raw"
                                              BorderBrush="{TemplateBinding BorderBrush}"
                                              BorderThickness="{TemplateBinding BorderThickness}"
                                              Content="{TemplateBinding Content}"
                                              ContentTemplate="{TemplateBinding ContentTemplate}"
                                              ContentTransitions="{TemplateBinding ContentTransitions}"
                                              RenderTransformOrigin="0.5,0.5" />
                        <VisualStateManager.VisualStateGroups>
                            <VisualStateGroup x:Name="CommonStates">
                                <VisualState x:Name="Normal">
                                    <Storyboard>
                                        <PointerUpThemeAnimation Storyboard.TargetName="RootGrid" />
                                        <DoubleAnimation BeginTime="0:0:0"
                                                             Storyboard.TargetName="Arrow"
                                                             Storyboard.TargetProperty="(UIElement.RenderTransform).(RotateTransform.Angle)"
                                                             To="0.0"
                                                             Duration="0:0:0.1" />
                                    </Storyboard>
                                </VisualState>
                                <VisualState x:Name="PointerOver">
                                    <Storyboard>
                                        <ObjectAnimationUsingKeyFrames Storyboard.TargetName="RootGrid"
                                                                           Storyboard.TargetProperty="Background">
                                            <DiscreteObjectKeyFrame KeyTime="0"
                                                                        Value="{ThemeResource SystemControlBackgroundBaseLowBrush}" />
                                        </ObjectAnimationUsingKeyFrames>

                                        <ObjectAnimationUsingKeyFrames Storyboard.TargetName="Arrow"
                                                                           Storyboard.TargetProperty="Foreground">
                                            <DiscreteObjectKeyFrame KeyTime="0"
                                                                        Value="{ThemeResource SystemControlHighlightBaseHighBrush}" />
                                        </ObjectAnimationUsingKeyFrames>

                                        <PointerUpThemeAnimation Storyboard.TargetName="RootGrid" />
                                        <DoubleAnimation BeginTime="0:0:0"
                                                             Storyboard.TargetName="Arrow"
                                                             Storyboard.TargetProperty="(UIElement.RenderTransform).(RotateTransform.Angle)"
                                                             To="0.0"
                                                             Duration="0:0:0.1" />
                                    </Storyboard>
                                </VisualState>
                                <VisualState x:Name="Pressed">
                                    <Storyboard>
                                        <ObjectAnimationUsingKeyFrames Storyboard.TargetName="RootGrid"
                                                                           Storyboard.TargetProperty="Background">
                                            <DiscreteObjectKeyFrame KeyTime="0"
                                                                        Value="{ThemeResource SystemControlBackgroundBaseMediumLowBrush}" />
                                        </ObjectAnimationUsingKeyFrames>

                                        <ObjectAnimationUsingKeyFrames Storyboard.TargetName="Arrow"
                                                                           Storyboard.TargetProperty="Foreground">
                                            <DiscreteObjectKeyFrame KeyTime="0"
                                                                        Value="{ThemeResource SystemControlHighlightBaseHighBrush}" />
                                        </ObjectAnimationUsingKeyFrames>

                                        <DoubleAnimation BeginTime="0:0:0"
                                                             Storyboard.TargetName="Arrow"
                                                             Storyboard.TargetProperty="(UIElement.RenderTransform).(RotateTransform.Angle)"
                                                             To="0.0"
                                                             Duration="0:0:0.1" />
                                        <PointerDownThemeAnimation Storyboard.TargetName="RootGrid" />
                                    </Storyboard>
                                </VisualState>
                                <VisualState x:Name="Disabled">
                                    <Storyboard>

                                        <ObjectAnimationUsingKeyFrames Storyboard.TargetName="Arrow"
                                                                           Storyboard.TargetProperty="Foreground">
                                            <DiscreteObjectKeyFrame KeyTime="0"
                                                                        Value="{ThemeResource SystemControlDisabledBaseLowBrush}" />
                                        </ObjectAnimationUsingKeyFrames>
                                        <ObjectAnimationUsingKeyFrames Storyboard.TargetName="ContentPresenter"
                                                                           Storyboard.TargetProperty="Foreground">
                                            <DiscreteObjectKeyFrame KeyTime="0"
                                                                        Value="{ThemeResource SystemControlDisabledBaseLowBrush}" />
                                        </ObjectAnimationUsingKeyFrames>

                                        <DoubleAnimation BeginTime="0:0:0"
                                                             Storyboard.TargetName="Arrow"
                                                             Storyboard.TargetProperty="(UIElement.RenderTransform).(RotateTransform.Angle)"
                                                             To="0.0"
                                                             Duration="0:0:0.1" />
                                    </Storyboard>
                                </VisualState>
                                <VisualState x:Name="Checked">
                                    <Storyboard>
                                        <ObjectAnimationUsingKeyFrames Storyboard.TargetName="Arrow"
                                                                           Storyboard.TargetProperty="Foreground">
                                            <DiscreteObjectKeyFrame KeyTime="0"
                                                                        Value="{ThemeResource SystemControlHighlightAltChromeWhiteBrush}" />
                                        </ObjectAnimationUsingKeyFrames>
                                        <ObjectAnimationUsingKeyFrames Storyboard.TargetName="ContentPresenter"
                                                                           Storyboard.TargetProperty="Foreground">
                                            <DiscreteObjectKeyFrame KeyTime="0"
                                                                        Value="{ThemeResource SystemControlHighlightAltChromeWhiteBrush}" />
                                        </ObjectAnimationUsingKeyFrames>

                                        <PointerUpThemeAnimation Storyboard.TargetName="RootGrid" />
                                        <DoubleAnimation BeginTime="0:0:0"
                                                             Storyboard.TargetName="Arrow"
                                                             Storyboard.TargetProperty="(UIElement.RenderTransform).(RotateTransform.Angle)"
                                                             To="90.0"
                                                             Duration="0:0:0.1" />
                                    </Storyboard>
                                </VisualState>
                                <VisualState x:Name="CheckedPointerOver">
                                    <Storyboard>
                                        <ObjectAnimationUsingKeyFrames Storyboard.TargetName="RootGrid"
                                                                           Storyboard.TargetProperty="Background">
                                            <DiscreteObjectKeyFrame KeyTime="0"
                                                                        Value="{ThemeResource SystemControlBackgroundBaseLowBrush}" />
                                        </ObjectAnimationUsingKeyFrames>

                                        <PointerUpThemeAnimation Storyboard.TargetName="RootGrid" />
                                        <DoubleAnimation BeginTime="0:0:0"
                                                             Storyboard.TargetName="Arrow"
                                                             Storyboard.TargetProperty="(UIElement.RenderTransform).(RotateTransform.Angle)"
                                                             To="90.0"
                                                             Duration="0:0:0.1" />
                                    </Storyboard>
                                </VisualState>
                                <VisualState x:Name="CheckedPressed">
                                    <Storyboard>
                                        <ObjectAnimationUsingKeyFrames Storyboard.TargetName="RootGrid"
                                                                           Storyboard.TargetProperty="Background">
                                            <DiscreteObjectKeyFrame KeyTime="0"
                                                                        Value="{ThemeResource SystemControlHighlightBaseMediumLowBrush}" />
                                        </ObjectAnimationUsingKeyFrames>

                                        <DoubleAnimation BeginTime="0:0:0"
                                                             Storyboard.TargetName="Arrow"
                                                             Storyboard.TargetProperty="(UIElement.RenderTransform).(RotateTransform.Angle)"
                                                             To="90.0"
                                                             Duration="0:0:0.1" />
                                        <PointerDownThemeAnimation Storyboard.TargetName="RootGrid" />
                                    </Storyboard>
                                </VisualState>
                                <VisualState x:Name="CheckedDisabled">
                                    <Storyboard>

                                        <DoubleAnimation BeginTime="0:0:0"
                                                             Storyboard.TargetName="Arrow"
                                                             Storyboard.TargetProperty="(UIElement.RenderTransform).(RotateTransform.Angle)"
                                                             To="90.0"
                                                             Duration="0:0:0.1" />
                                    </Storyboard>
                                </VisualState>
                                <VisualState x:Name="Indeterminate">
                                    <Storyboard>
                                        <PointerUpThemeAnimation Storyboard.TargetName="RootGrid" />
                                    </Storyboard>
                                </VisualState>
                                <VisualState x:Name="IndeterminatePointerOver">
                                    <Storyboard>
                                        <ObjectAnimationUsingKeyFrames Storyboard.TargetName="RootGrid"
                                                                           Storyboard.TargetProperty="Background">
                                            <DiscreteObjectKeyFrame KeyTime="0"
                                                                        Value="{ThemeResource SystemControlBackgroundBaseLowBrush}" />
                                        </ObjectAnimationUsingKeyFrames>
                                        <PointerUpThemeAnimation Storyboard.TargetName="RootGrid" />
                                    </Storyboard>
                                </VisualState>
                                <VisualState x:Name="IndeterminatePressed">
                                    <Storyboard>
                                        <ObjectAnimationUsingKeyFrames Storyboard.TargetName="RootGrid"
                                                                           Storyboard.TargetProperty="Background">
                                            <DiscreteObjectKeyFrame KeyTime="0"
                                                                        Value="{ThemeResource SystemControlBackgroundBaseMediumLowBrush}" />
                                        </ObjectAnimationUsingKeyFrames>

                                        <PointerDownThemeAnimation Storyboard.TargetName="RootGrid" />
                                    </Storyboard>
                                </VisualState>
                                <VisualState x:Name="IndeterminateDisabled">
                                    <Storyboard />
                                </VisualState>
                            </VisualStateGroup>
                        </VisualStateManager.VisualStateGroups>
                    </Grid>
                </ControlTemplate>
            </Setter.Value>
        </Setter>
    </Style>

    <DataTemplate x:Key="SampleTemplate">
        <StackPanel Padding="16,28, 16, 10"
                        Background="Transparent">
            <Grid Width="120"
                      Height="80"
                      extensions:VisualExtensions.CenterPoint="40,60,0">
                <toolkitControls:DropShadowPanel HorizontalContentAlignment="Stretch"
                                              VerticalContentAlignment="Stretch"
                                              BlurRadius="30"
                                              ShadowOpacity="0.6"
                                                     OffsetY="3"
                                              extensions:VisualExtensions.Opacity="0"
                                              Visibility="Collapsed">
                    <Border></Border>
                </toolkitControls:DropShadowPanel>
                <Border Background="{ThemeResource SampleIconBacking}">
                    <Image x:Name="SampleIcon" Source="{Binding Icon}" />
                </Border>
            </Grid>

            <Grid Margin="0,8,0,0" Width="120">
                <Grid.ColumnDefinitions>
                    <ColumnDefinition Width="*"></ColumnDefinition>
                    <ColumnDefinition Width="Auto"></ColumnDefinition>
                </Grid.ColumnDefinitions>
                <TextBlock FontSize="12"
                               FontWeight="Light"
                               VerticalAlignment="Center"
                               TextTrimming="CharacterEllipsis"
                               Text="{Binding Name}" />
                <Button Opacity="0.6"
                            Grid.Column="1"
                            Padding="0"
                            HorizontalAlignment="Right"
                            AutomationProperties.Name="Main button"
                            Background="Transparent"
                            BorderThickness="0"
                            TabIndex="0">
                    <FontIcon VerticalAlignment="Center"
                                  HorizontalAlignment="Right"
                                  Margin="10"
                                  FontFamily="Segoe MDL2 Assets"
                                  FontSize="10"
                                  Glyph="&#xE946;" />
                </Button>
            </Grid>
        </StackPanel>
    </DataTemplate>

    <Style x:Key="DismissTextBlockButtonStyle" TargetType="ButtonBase">
        <Setter Property="Background" Value="{ThemeResource HyperlinkButtonBackground}" />
        <Setter Property="Foreground" Value="{ThemeResource ApplicationForegroundThemeBrush}" />
        <Setter Property="MinWidth" Value="0" />
        <Setter Property="MinHeight" Value="0" />
        <Setter Property="UseSystemFocusVisuals" Value="True" />
        <Setter Property="Template">
            <Setter.Value>
                <ControlTemplate TargetType="ButtonBase">
                    <Grid Margin="{TemplateBinding Padding}" Background="{TemplateBinding Background}">
                        <ContentPresenter x:Name="Text"
                            Content="{TemplateBinding Content}"
                            HorizontalAlignment="{TemplateBinding HorizontalContentAlignment}"
                            VerticalAlignment="{TemplateBinding VerticalContentAlignment}" />
                        <VisualStateManager.VisualStateGroups>
                            <VisualStateGroup x:Name="CommonStates">
                                <VisualState x:Name="Normal" />
                                <VisualState x:Name="PointerOver">
                                    <Storyboard>
                                        <ObjectAnimationUsingKeyFrames Storyboard.TargetName="Text" Storyboard.TargetProperty="Foreground">
                                            <DiscreteObjectKeyFrame KeyTime="0" Value="Red" />
                                        </ObjectAnimationUsingKeyFrames>
                                        <ObjectAnimationUsingKeyFrames Storyboard.TargetName="Text" Storyboard.TargetProperty="Background">
                                            <DiscreteObjectKeyFrame KeyTime="0" Value="{ThemeResource HyperlinkButtonBackgroundPointerOver}" />
                                        </ObjectAnimationUsingKeyFrames>
                                        <ObjectAnimationUsingKeyFrames Storyboard.TargetName="Text" Storyboard.TargetProperty="BorderBrush">
                                            <DiscreteObjectKeyFrame KeyTime="0" Value="{ThemeResource HyperlinkButtonBorderBrushPointerOver}" />
                                        </ObjectAnimationUsingKeyFrames>
                                    </Storyboard>
                                </VisualState>
                                <VisualState x:Name="Pressed">
                                    <Storyboard>
                                        <ObjectAnimationUsingKeyFrames Storyboard.TargetName="Text" Storyboard.TargetProperty="Foreground">
                                            <DiscreteObjectKeyFrame KeyTime="0" Value="DarkRed" />
                                        </ObjectAnimationUsingKeyFrames>
                                        <ObjectAnimationUsingKeyFrames Storyboard.TargetName="Text" Storyboard.TargetProperty="Background">
                                            <DiscreteObjectKeyFrame KeyTime="0" Value="{ThemeResource HyperlinkButtonBackgroundPressed}" />
                                        </ObjectAnimationUsingKeyFrames>
                                        <ObjectAnimationUsingKeyFrames Storyboard.TargetName="Text" Storyboard.TargetProperty="BorderBrush">
                                            <DiscreteObjectKeyFrame KeyTime="0" Value="{ThemeResource HyperlinkButtonBorderBrushPressed}" />
                                        </ObjectAnimationUsingKeyFrames>
                                    </Storyboard>
                                </VisualState>
                                <VisualState x:Name="Disabled">
                                    <Storyboard>
                                        <ObjectAnimationUsingKeyFrames Storyboard.TargetName="Text" Storyboard.TargetProperty="Foreground">
                                            <DiscreteObjectKeyFrame KeyTime="0" Value="{ThemeResource HyperlinkButtonForegroundDisabled}" />
                                        </ObjectAnimationUsingKeyFrames>
                                        <ObjectAnimationUsingKeyFrames Storyboard.TargetName="Text" Storyboard.TargetProperty="Background">
                                            <DiscreteObjectKeyFrame KeyTime="0" Value="{ThemeResource HyperlinkButtonBackgroundDisabled}" />
                                        </ObjectAnimationUsingKeyFrames>
                                        <ObjectAnimationUsingKeyFrames Storyboard.TargetName="Text" Storyboard.TargetProperty="BorderBrush">
                                            <DiscreteObjectKeyFrame KeyTime="0" Value="{ThemeResource HyperlinkButtonBorderBrushDisabled}" />
                                        </ObjectAnimationUsingKeyFrames>
                                    </Storyboard>
                                </VisualState>
                            </VisualStateGroup>
                        </VisualStateManager.VisualStateGroups>
                    </Grid>
                </ControlTemplate>
            </Setter.Value>
        </Setter>
    </Style>

    <Style x:Key="ExceptionNotification"
        TargetType="toolkitControls:InAppNotification">
    <Setter Property="Background" Value="{ThemeResource SystemControlBackgroundChromeMediumLowBrush}" />
    <Setter Property="Foreground" Value="{ThemeResource ApplicationForegroundThemeBrush}" />
    <Setter Property="BorderThickness" Value="2" />
    <Setter Property="HorizontalAlignment" Value="Stretch" />
    <Setter Property="VerticalAlignment" Value="Bottom" />
    <Setter Property="MinHeight" Value="55" />
    <Setter Property="FontSize" Value="13" />
    <Setter Property="Visibility" Value="Collapsed" />
    <Setter Property="RenderTransformOrigin" Value="0.5,1" />
    <Setter Property="Margin" Value="20,0" />
    <Setter Property="Padding" Value="15,10,25,10" />
    <Setter Property="MaxWidth" Value="1200" />
    <Setter Property="Template">
        <Setter.Value>
            <ControlTemplate TargetType="toolkitControls:InAppNotification">
                <Grid>
                    <Grid x:Name="RootGrid"
                            MaxWidth="{TemplateBinding MaxWidth}"
                            Margin="{TemplateBinding Margin}"
                            RenderTransformOrigin="{TemplateBinding RenderTransformOrigin}"
                            Visibility="{TemplateBinding Visibility}">
                        <Grid.RenderTransform>
                            <CompositeTransform />
                        </Grid.RenderTransform>
                        <toolkitControls:DropShadowPanel HorizontalContentAlignment="Stretch"
                                                            VerticalContentAlignment="Stretch"
                                                            BlurRadius="10"
                                                            ShadowOpacity="1"
                                                            Color="DarkRed">

                            <Grid Padding="{TemplateBinding Padding}"
                                    Background="{TemplateBinding Background}">

                                <Grid.ColumnDefinitions>
                                    <ColumnDefinition Width="Auto" />
                                    <ColumnDefinition Width="*" />
                                    <ColumnDefinition Width="Auto" />
                                </Grid.ColumnDefinitions>

                                <FontIcon Margin="0,0,10,0"
                                            FontFamily="Segoe MDL2 Assets"
                                            Foreground="DarkRed"
                                            Glyph="&#xEA39;" />

                                <ContentPresenter Grid.Column="1"
                                                    HorizontalAlignment="{TemplateBinding HorizontalAlignment}"
                                                    VerticalAlignment="Center"
                                                    HorizontalContentAlignment="Stretch"
                                                    VerticalContentAlignment="Center"
                                                    TextWrapping="WrapWholeWords" />

                                <Button x:Name="PART_DismissButton"
                                        Grid.Column="3"
                                        Margin="10,0,-10,0"
                                        AutomationProperties.Name="Dismiss"
                                        Content="&#xE894;"
                                        FontFamily="Segoe MDL2 Assets"
                                        FontSize="12"
                                        Style="{StaticResource DismissTextBlockButtonStyle}" />
                            </Grid>
                        </toolkitControls:DropShadowPanel>
                    </Grid>
                    <VisualStateManager.VisualStateGroups>
                        <VisualStateGroup x:Name="State">
                            <VisualState x:Name="Collapsed">
                                <Storyboard>
                                    <DoubleAnimationUsingKeyFrames Storyboard.TargetName="RootGrid"
                                                                    Storyboard.TargetProperty="Opacity">
                                        <EasingDoubleKeyFrame KeyTime="0"
                                                                Value="1" />
                                        <EasingDoubleKeyFrame KeyTime="0:0:0.3"
                                                                Value="0" />
                                    </DoubleAnimationUsingKeyFrames>

                                    <ObjectAnimationUsingKeyFrames Storyboard.TargetName="RootGrid"
                                                                    Storyboard.TargetProperty="(UIElement.Visibility)">
                                        <DiscreteObjectKeyFrame KeyTime="0">
                                            <DiscreteObjectKeyFrame.Value>
                                                <Visibility>Visible</Visibility>
                                            </DiscreteObjectKeyFrame.Value>
                                        </DiscreteObjectKeyFrame>
                                        <DiscreteObjectKeyFrame KeyTime="0:0:0.3">
                                            <DiscreteObjectKeyFrame.Value>
                                                <Visibility>Collapsed</Visibility>
                                            </DiscreteObjectKeyFrame.Value>
                                        </DiscreteObjectKeyFrame>
                                    </ObjectAnimationUsingKeyFrames>
                                </Storyboard>
                            </VisualState>

                            <VisualState x:Name="Visible">
                                <Storyboard>
                                    <DoubleAnimationUsingKeyFrames Storyboard.TargetName="RootGrid"
                                                                    Storyboard.TargetProperty="Opacity">
                                        <EasingDoubleKeyFrame KeyTime="0"
                                                                Value="0" />
                                        <EasingDoubleKeyFrame KeyTime="0:0:0.1"
                                                                Value="1" />
                                    </DoubleAnimationUsingKeyFrames>
                                </Storyboard>
                            </VisualState>
                        </VisualStateGroup>
                    </VisualStateManager.VisualStateGroups>
                </Grid>
            </ControlTemplate>
        </Setter.Value>
    </Setter>
</Style>

    <ControlTemplate x:Name="ScrollViewerScrollBarlessTemplate" TargetType="ScrollViewer">
        <Grid Background="{TemplateBinding Background}">
            <ScrollContentPresenter x:Name="ScrollContentPresenter" ContentTemplate="{TemplateBinding ContentTemplate}" Margin="{TemplateBinding Padding}" />
        </Grid>
    </ControlTemplate>

    <Style x:Key="PivotUnderlineStyle" TargetType="Pivot">
        <Setter Property="Margin" Value="0" />
        <Setter Property="Padding" Value="0" />
        <Setter Property="Background" Value="{ThemeResource PivotBackground}" />
        <Setter Property="IsTabStop" Value="False" />
        <Setter Property="ItemsPanel">
            <Setter.Value>
                <ItemsPanelTemplate>
                    <Grid />
                </ItemsPanelTemplate>
            </Setter.Value>
        </Setter>
        <Setter Property="Template">
            <Setter.Value>
                <ControlTemplate TargetType="Pivot">
                    <Grid x:Name="RootElement" Background="{TemplateBinding Background}" HorizontalAlignment="{TemplateBinding HorizontalAlignment}" VerticalAlignment="{TemplateBinding VerticalAlignment}">
                        <Grid.Resources>
                            <Style x:Key="BaseContentControlStyle" TargetType="ContentControl">
                                <Setter Property="FontFamily" Value="XamlAutoFontFamily" />
                                <Setter Property="FontWeight" Value="SemiBold" />
                                <Setter Property="FontSize" Value="15" />
                                <Setter Property="Template">
                                    <Setter.Value>
                                        <ControlTemplate TargetType="ContentControl">
                                            <ContentPresenter ContentTemplate="{TemplateBinding ContentTemplate}" Content="{TemplateBinding Content}" ContentTransitions="{TemplateBinding ContentTransitions}" HorizontalAlignment="{TemplateBinding HorizontalContentAlignment}" Margin="{TemplateBinding Padding}" OpticalMarginAlignment="TrimSideBearings" VerticalAlignment="{TemplateBinding VerticalContentAlignment}" />
                                        </ControlTemplate>
                                    </Setter.Value>
                                </Setter>
                            </Style>
                            <Style x:Key="TitleContentControlStyle" BasedOn="{StaticResource BaseContentControlStyle}" TargetType="ContentControl">
                                <Setter Property="FontFamily" Value="{ThemeResource PivotTitleFontFamily}" />
                                <Setter Property="FontWeight" Value="{ThemeResource PivotTitleThemeFontWeight}" />
                                <Setter Property="FontSize" Value="{ThemeResource PivotTitleFontSize}" />
                            </Style>

                            <Style BasedOn="{StaticResource PivotHeaderItemUnderlineStyle}" TargetType="PivotHeaderItem" />
                        </Grid.Resources>
                        <Grid.RowDefinitions>
                            <RowDefinition Height="Auto" />
                            <RowDefinition Height="*" />
                        </Grid.RowDefinitions>
                        <VisualStateManager.VisualStateGroups>
                            <VisualStateGroup x:Name="Orientation">
                                <VisualState x:Name="Portrait">
                                    <Storyboard>
                                        <ObjectAnimationUsingKeyFrames Storyboard.TargetName="TitleContentControl" Storyboard.TargetProperty="Margin">
                                            <DiscreteObjectKeyFrame KeyTime="0" Value="{ThemeResource PivotPortraitThemePadding}" />
                                        </ObjectAnimationUsingKeyFrames>
                                    </Storyboard>
                                </VisualState>
                                <VisualState x:Name="Landscape">
                                    <Storyboard>
                                        <ObjectAnimationUsingKeyFrames Storyboard.TargetName="TitleContentControl" Storyboard.TargetProperty="Margin">
                                            <DiscreteObjectKeyFrame KeyTime="0" Value="{ThemeResource PivotLandscapeThemePadding}" />
                                        </ObjectAnimationUsingKeyFrames>
                                    </Storyboard>
                                </VisualState>
                            </VisualStateGroup>
                            <VisualStateGroup x:Name="NavigationButtonsVisibility">
                                <VisualState x:Name="NavigationButtonsHidden" />
                                <VisualState x:Name="NavigationButtonsVisible">
                                    <Storyboard>
                                        <ObjectAnimationUsingKeyFrames Storyboard.TargetName="NextButton" Storyboard.TargetProperty="Opacity">
                                            <DiscreteObjectKeyFrame KeyTime="0" Value="1" />
                                        </ObjectAnimationUsingKeyFrames>
                                        <ObjectAnimationUsingKeyFrames Storyboard.TargetName="NextButton" Storyboard.TargetProperty="IsEnabled">
                                            <DiscreteObjectKeyFrame KeyTime="0" Value="True" />
                                        </ObjectAnimationUsingKeyFrames>
                                        <ObjectAnimationUsingKeyFrames Storyboard.TargetName="PreviousButton" Storyboard.TargetProperty="Opacity">
                                            <DiscreteObjectKeyFrame KeyTime="0" Value="1" />
                                        </ObjectAnimationUsingKeyFrames>
                                        <ObjectAnimationUsingKeyFrames Storyboard.TargetName="PreviousButton" Storyboard.TargetProperty="IsEnabled">
                                            <DiscreteObjectKeyFrame KeyTime="0" Value="True" />
                                        </ObjectAnimationUsingKeyFrames>
                                    </Storyboard>
                                </VisualState>
                                <VisualState x:Name="PreviousButtonVisible">
                                    <Storyboard>
                                        <ObjectAnimationUsingKeyFrames Storyboard.TargetName="PreviousButton" Storyboard.TargetProperty="Opacity">
                                            <DiscreteObjectKeyFrame KeyTime="0" Value="1" />
                                        </ObjectAnimationUsingKeyFrames>
                                        <ObjectAnimationUsingKeyFrames Storyboard.TargetName="PreviousButton" Storyboard.TargetProperty="IsEnabled">
                                            <DiscreteObjectKeyFrame KeyTime="0" Value="True" />
                                        </ObjectAnimationUsingKeyFrames>
                                    </Storyboard>
                                </VisualState>
                                <VisualState x:Name="NextButtonVisible">
                                    <Storyboard>
                                        <ObjectAnimationUsingKeyFrames Storyboard.TargetName="NextButton" Storyboard.TargetProperty="Opacity">
                                            <DiscreteObjectKeyFrame KeyTime="0" Value="1" />
                                        </ObjectAnimationUsingKeyFrames>
                                        <ObjectAnimationUsingKeyFrames Storyboard.TargetName="NextButton" Storyboard.TargetProperty="IsEnabled">
                                            <DiscreteObjectKeyFrame KeyTime="0" Value="True" />
                                        </ObjectAnimationUsingKeyFrames>
                                    </Storyboard>
                                </VisualState>
                            </VisualStateGroup>
                            <VisualStateGroup x:Name="HeaderStates">
                                <VisualState x:Name="HeaderDynamic" />
                                <VisualState x:Name="HeaderStatic">
                                    <Storyboard>
                                        <ObjectAnimationUsingKeyFrames Storyboard.TargetName="Header" Storyboard.TargetProperty="Visibility">
                                            <DiscreteObjectKeyFrame KeyTime="0" Value="Collapsed" />
                                        </ObjectAnimationUsingKeyFrames>
                                        <ObjectAnimationUsingKeyFrames Storyboard.TargetName="StaticHeader" Storyboard.TargetProperty="Visibility">
                                            <DiscreteObjectKeyFrame KeyTime="0" Value="Visible" />
                                        </ObjectAnimationUsingKeyFrames>
                                    </Storyboard>
                                </VisualState>
                            </VisualStateGroup>
                        </VisualStateManager.VisualStateGroups>
                        <ContentControl x:Name="TitleContentControl" ContentTemplate="{TemplateBinding TitleTemplate}" Content="{TemplateBinding Title}" IsTabStop="False" Margin="{StaticResource PivotPortraitThemePadding}" Style="{StaticResource TitleContentControlStyle}" Visibility="Collapsed" />
                        <Grid Grid.Row="1">
                            <Grid.Resources>
                                <ControlTemplate x:Key="NextTemplate" TargetType="Button">
                                    <Border x:Name="Root" Background="{ThemeResource PivotNextButtonBackground}" BorderThickness="{ThemeResource PivotNavButtonBorderThemeThickness}" BorderBrush="{ThemeResource PivotNextButtonBorderBrush}">
                                        <VisualStateManager.VisualStateGroups>
                                            <VisualStateGroup x:Name="CommonStates">
                                                <VisualState x:Name="Normal" />
                                                <VisualState x:Name="PointerOver">
                                                    <Storyboard>
                                                        <ObjectAnimationUsingKeyFrames Storyboard.TargetName="Root" Storyboard.TargetProperty="Background">
                                                            <DiscreteObjectKeyFrame KeyTime="0" Value="{ThemeResource PivotNextButtonBackgroundPointerOver}" />
                                                        </ObjectAnimationUsingKeyFrames>
                                                        <ObjectAnimationUsingKeyFrames Storyboard.TargetName="Root" Storyboard.TargetProperty="BorderBrush">
                                                            <DiscreteObjectKeyFrame KeyTime="0" Value="{ThemeResource PivotNextButtonBorderBrushPointerOver}" />
                                                        </ObjectAnimationUsingKeyFrames>
                                                        <ObjectAnimationUsingKeyFrames Storyboard.TargetName="Arrow" Storyboard.TargetProperty="Foreground">
                                                            <DiscreteObjectKeyFrame KeyTime="0" Value="{ThemeResource PivotNextButtonForegroundPointerOver}" />
                                                        </ObjectAnimationUsingKeyFrames>
                                                    </Storyboard>
                                                </VisualState>
                                                <VisualState x:Name="Pressed">
                                                    <Storyboard>
                                                        <ObjectAnimationUsingKeyFrames Storyboard.TargetName="Root" Storyboard.TargetProperty="Background">
                                                            <DiscreteObjectKeyFrame KeyTime="0" Value="{ThemeResource PivotNextButtonBackgroundPressed}" />
                                                        </ObjectAnimationUsingKeyFrames>
                                                        <ObjectAnimationUsingKeyFrames Storyboard.TargetName="Root" Storyboard.TargetProperty="BorderBrush">
                                                            <DiscreteObjectKeyFrame KeyTime="0" Value="{ThemeResource PivotNextButtonBorderBrushPressed}" />
                                                        </ObjectAnimationUsingKeyFrames>
                                                        <ObjectAnimationUsingKeyFrames Storyboard.TargetName="Arrow" Storyboard.TargetProperty="Foreground">
                                                            <DiscreteObjectKeyFrame KeyTime="0" Value="{ThemeResource PivotNextButtonForegroundPressed}" />
                                                        </ObjectAnimationUsingKeyFrames>
                                                    </Storyboard>
                                                </VisualState>
                                            </VisualStateGroup>
                                        </VisualStateManager.VisualStateGroups>
                                        <FontIcon x:Name="Arrow" FontFamily="{ThemeResource SymbolThemeFontFamily}" Foreground="{ThemeResource PivotNextButtonForeground}" FontSize="12" Glyph="&#xE0E3;" HorizontalAlignment="Center" MirroredWhenRightToLeft="True" UseLayoutRounding="False" VerticalAlignment="Center" />
                                    </Border>
                                </ControlTemplate>
                                <ControlTemplate x:Key="PreviousTemplate" TargetType="Button">
                                    <Border x:Name="Root" Background="{ThemeResource PivotPreviousButtonBackground}" BorderThickness="{ThemeResource PivotNavButtonBorderThemeThickness}" BorderBrush="{ThemeResource PivotPreviousButtonBorderBrush}">
                                        <VisualStateManager.VisualStateGroups>
                                            <VisualStateGroup x:Name="CommonStates">
                                                <VisualState x:Name="Normal" />
                                                <VisualState x:Name="PointerOver">
                                                    <Storyboard>
                                                        <ObjectAnimationUsingKeyFrames Storyboard.TargetName="Root" Storyboard.TargetProperty="Background">
                                                            <DiscreteObjectKeyFrame KeyTime="0" Value="{ThemeResource PivotPreviousButtonBackgroundPointerOver}" />
                                                        </ObjectAnimationUsingKeyFrames>
                                                        <ObjectAnimationUsingKeyFrames Storyboard.TargetName="Root" Storyboard.TargetProperty="BorderBrush">
                                                            <DiscreteObjectKeyFrame KeyTime="0" Value="{ThemeResource PivotPreviousButtonBorderBrushPointerOver}" />
                                                        </ObjectAnimationUsingKeyFrames>
                                                        <ObjectAnimationUsingKeyFrames Storyboard.TargetName="Arrow" Storyboard.TargetProperty="Foreground">
                                                            <DiscreteObjectKeyFrame KeyTime="0" Value="{ThemeResource PivotPreviousButtonForegroundPointerOver}" />
                                                        </ObjectAnimationUsingKeyFrames>
                                                    </Storyboard>
                                                </VisualState>
                                                <VisualState x:Name="Pressed">
                                                    <Storyboard>
                                                        <ObjectAnimationUsingKeyFrames Storyboard.TargetName="Root" Storyboard.TargetProperty="Background">
                                                            <DiscreteObjectKeyFrame KeyTime="0" Value="{ThemeResource PivotPreviousButtonBackgroundPressed}" />
                                                        </ObjectAnimationUsingKeyFrames>
                                                        <ObjectAnimationUsingKeyFrames Storyboard.TargetName="Root" Storyboard.TargetProperty="BorderBrush">
                                                            <DiscreteObjectKeyFrame KeyTime="0" Value="{ThemeResource PivotPreviousButtonBorderBrushPressed}" />
                                                        </ObjectAnimationUsingKeyFrames>
                                                        <ObjectAnimationUsingKeyFrames Storyboard.TargetName="Arrow" Storyboard.TargetProperty="Foreground">
                                                            <DiscreteObjectKeyFrame KeyTime="0" Value="{ThemeResource PivotPreviousButtonForegroundPressed}" />
                                                        </ObjectAnimationUsingKeyFrames>
                                                    </Storyboard>
                                                </VisualState>
                                            </VisualStateGroup>
                                        </VisualStateManager.VisualStateGroups>
                                        <FontIcon x:Name="Arrow" FontFamily="{ThemeResource SymbolThemeFontFamily}" Foreground="{ThemeResource PivotPreviousButtonForeground}" FontSize="12" Glyph="&#xE0E2;" HorizontalAlignment="Center" MirroredWhenRightToLeft="True" UseLayoutRounding="False" VerticalAlignment="Center" />
                                    </Border>
                                </ControlTemplate>
                            </Grid.Resources>
                            <ScrollViewer x:Name="ScrollViewer" BringIntoViewOnFocusChange="False" HorizontalScrollBarVisibility="Hidden" HorizontalSnapPointsAlignment="Center" HorizontalSnapPointsType="MandatorySingle" Margin="{TemplateBinding Padding}" Template="{StaticResource ScrollViewerScrollBarlessTemplate}" VerticalContentAlignment="Stretch" VerticalSnapPointsType="None" VerticalScrollMode="Disabled" VerticalScrollBarVisibility="Disabled" ZoomMode="Disabled">
                                <PivotPanel x:Name="Panel" VerticalAlignment="Stretch">
                                    <Grid x:Name="PivotLayoutElement">
                                        <Grid.ColumnDefinitions>
                                            <ColumnDefinition Width="Auto" />
                                            <ColumnDefinition Width="*" />
                                            <ColumnDefinition Width="Auto" />
                                        </Grid.ColumnDefinitions>
                                        <Grid.RowDefinitions>
                                            <RowDefinition Height="Auto" />
                                            <RowDefinition Height="*" />
                                        </Grid.RowDefinitions>
                                        <Grid.RenderTransform>
                                            <CompositeTransform x:Name="PivotLayoutElementTranslateTransform" />
                                        </Grid.RenderTransform>
                                        <ContentPresenter x:Name="LeftHeaderPresenter" ContentTemplate="{TemplateBinding LeftHeaderTemplate}" Content="{TemplateBinding LeftHeader}" HorizontalAlignment="Stretch" VerticalAlignment="Stretch" />
                                        <ContentControl x:Name="HeaderClipper" Grid.Column="1" HorizontalContentAlignment="Stretch" UseSystemFocusVisuals="True">
                                            <ContentControl.Clip>
                                                <RectangleGeometry x:Name="HeaderClipperGeometry" />
                                            </ContentControl.Clip>
                                            <Grid Background="{ThemeResource PivotHeaderBackground}">
                                                <Grid.RenderTransform>
                                                    <CompositeTransform x:Name="HeaderOffsetTranslateTransform" />
                                                </Grid.RenderTransform>
                                                <PivotHeaderPanel x:Name="StaticHeader" Visibility="Collapsed">
                                                    <PivotHeaderPanel.RenderTransform>
                                                        <CompositeTransform x:Name="StaticHeaderTranslateTransform" />
                                                    </PivotHeaderPanel.RenderTransform>
                                                </PivotHeaderPanel>
                                                <PivotHeaderPanel x:Name="Header">
                                                    <PivotHeaderPanel.RenderTransform>
                                                        <CompositeTransform x:Name="HeaderTranslateTransform" />
                                                    </PivotHeaderPanel.RenderTransform>
                                                </PivotHeaderPanel>
                                            </Grid>
                                        </ContentControl>
                                        <Button x:Name="PreviousButton" Background="Transparent" Grid.Column="1" HorizontalAlignment="Left" Height="36" IsEnabled="False" IsTabStop="False" Margin="{ThemeResource PivotNavButtonMargin}" Opacity="0" Template="{StaticResource PreviousTemplate}" UseSystemFocusVisuals="False" VerticalAlignment="Top" Width="20" />
                                        <Button x:Name="NextButton" Background="Transparent" Grid.Column="1" HorizontalAlignment="Right" Height="36" IsEnabled="False" IsTabStop="False" Margin="{ThemeResource PivotNavButtonMargin}" Opacity="0" Template="{StaticResource NextTemplate}" UseSystemFocusVisuals="False" VerticalAlignment="Top" Width="20" />
                                        <ContentPresenter x:Name="RightHeaderPresenter" ContentTemplate="{TemplateBinding RightHeaderTemplate}" Content="{TemplateBinding RightHeader}" Grid.Column="2" HorizontalAlignment="Stretch" VerticalAlignment="Stretch" />
                                        <ItemsPresenter x:Name="PivotItemPresenter" Grid.ColumnSpan="3" Grid.Row="1">
                                            <ItemsPresenter.RenderTransform>
                                                <TransformGroup>
                                                    <TranslateTransform x:Name="ItemsPresenterTranslateTransform" />
                                                    <CompositeTransform x:Name="ItemsPresenterCompositeTransform" />
                                                </TransformGroup>
                                            </ItemsPresenter.RenderTransform>
                                        </ItemsPresenter>
                                    </Grid>
                                </PivotPanel>
                            </ScrollViewer>
                        </Grid>
                    </Grid>
                </ControlTemplate>
            </Setter.Value>
        </Setter>
    </Style>

    <Style x:Key="AboutPageHeader" TargetType="TextBlock">
        <Setter Property="FontFamily" Value="Segoe UI" />
        <Setter Property="FontSize" Value="20" />
        <Setter Property="FontWeight" Value="Bold" />
    </Style>

    <Style x:Key="ToolkitNavViewStyle" TargetType="winui:NavigationView">
        <Setter Property="PaneToggleButtonStyle" Value="{StaticResource PaneToggleButtonStyle}" />
        <Setter Property="IsTabStop" Value="False" />
        <Setter Property="CompactPaneLength" Value="{ThemeResource NavigationViewCompactPaneLength}" />
        <Setter Property="Template">
            <Setter.Value>
                <ControlTemplate TargetType="winui:NavigationView">
                    <Grid x:Name="RootGrid">

                        <VisualStateManager.VisualStateGroups>
                            <VisualStateGroup x:Name="DisplayModeGroup">
                                <VisualState x:Name="Compact" />

                                <VisualState x:Name="Expanded">
                                    <VisualState.Setters>
                                        <Setter Target="RootSplitView.PaneBackground" Value="{ThemeResource NavigationViewExpandedPaneBackground}" />
                                    </VisualState.Setters>
                                </VisualState>

                                <VisualState x:Name="Minimal">
                                    <VisualState.Setters>
                                        <Setter Target="HeaderContent.Margin" Value="48,5,0,0" />
                                    </VisualState.Setters>
                                </VisualState>

                                <VisualState x:Name="MinimalWithBackButton">
                                    <VisualState.Setters>
                                        <Setter Target="HeaderContent.Margin" Value="104,5,0,0" />
                                    </VisualState.Setters>
                                </VisualState>

                            </VisualStateGroup>

                            <VisualStateGroup x:Name="TogglePaneGroup">
                                <VisualState x:Name="TogglePaneButtonVisible" />
                                <VisualState x:Name="TogglePaneButtonCollapsed">
                                    <VisualState.Setters>
                                        <Setter Target="PaneContentGridToggleButtonRow.Height" Value="4" />
                                    </VisualState.Setters>
                                </VisualState>

                            </VisualStateGroup>

                            <VisualStateGroup x:Name="HeaderGroup">
                                <VisualState x:Name="HeaderVisible" />
                                <VisualState x:Name="HeaderCollapsed">
                                    <VisualState.Setters>
                                        <Setter Target="HeaderContent.Visibility" Value="Collapsed" />
                                    </VisualState.Setters>
                                </VisualState>

                            </VisualStateGroup>

                            <VisualStateGroup x:Name="SettingsGroup">
                                <VisualState x:Name="SettingsVisible" />
                                <VisualState x:Name="SettingsCollapsed">
                                    <VisualState.Setters>
                                        <Setter Target="SettingsNavPaneItem.Visibility" Value="Collapsed" />
                                        <Setter Target="SettingsTopNavPaneItem.Visibility" Value="Collapsed" />
                                    </VisualState.Setters>
                                </VisualState>

                            </VisualStateGroup>

                            <VisualStateGroup x:Name="AutoSuggestGroup">
                                <VisualState x:Name="AutoSuggestBoxVisible" />
                                <VisualState x:Name="AutoSuggestBoxCollapsed">
                                    <VisualState.Setters>
                                        <Setter Target="AutoSuggestArea.Visibility" Value="Collapsed" />
                                        <Setter Target="TopPaneAutoSuggestArea.Visibility" Value="Collapsed" />
                                    </VisualState.Setters>
                                </VisualState>

                            </VisualStateGroup>

                            <VisualStateGroup x:Name="PaneStateGroup">
                                <VisualState x:Name="NotClosedCompact" />
                                <VisualState x:Name="ClosedCompact">
                                    <VisualState.Setters>
                                        <Setter Target="PaneAutoSuggestBoxPresenter.Visibility" Value="Collapsed" />
                                        <Setter Target="PaneAutoSuggestButton.Visibility" Value="Visible" />
                                    </VisualState.Setters>
                                </VisualState>

                            </VisualStateGroup>

                            <VisualStateGroup x:Name="PaneStateListSizeGroup">
                                <VisualState x:Name="ListSizeFull" />
                                <VisualState x:Name="ListSizeCompact">
                                    <VisualState.Setters>
                                        <Setter Target="PaneContentGrid.Width" Value="{Binding RelativeSource={RelativeSource TemplatedParent}, Path=CompactPaneLength}"/>
                                        <Setter Target="SettingsNavPaneItem.HorizontalAlignment" Value="Left" />
                                        <Setter Target="PaneTitleTextBlock.Visibility" Value="Collapsed" />
                                        <Setter Target="PaneHeaderContentBorder.Visibility" Value="Collapsed" />
                                        <Setter Target="PaneCustomContentBorder.HorizontalAlignment" Value="Left" />
                                        <Setter Target="FooterContentBorder.HorizontalAlignment" Value="Left" />
                                    </VisualState.Setters>
                                </VisualState>

                            </VisualStateGroup>

                            <VisualStateGroup x:Name="TitleBarVisibilityGroup">
                                <VisualState x:Name="TitleBarVisible" />
                                <VisualState x:Name="TitleBarCollapsed">
                                    <VisualState.Setters>
                                        <Setter Target="PaneContentGrid.Margin" Value="0,32,0,0" />
                                    </VisualState.Setters>
                                </VisualState>

                            </VisualStateGroup>

                            <VisualStateGroup x:Name="OverflowLabelGroup">
                                <VisualState x:Name="OverflowButtonWithLabel" />
                                <VisualState x:Name="OverflowButtonNoLabel">
                                    <VisualState.Setters>
                                        <Setter Target="TopNavOverflowButton.Style" Value="{ThemeResource NavigationViewOverflowButtonNoLabelStyleWhenPaneOnTop}" />
                                    </VisualState.Setters>
                                </VisualState>

                            </VisualStateGroup>

                            <VisualStateGroup x:Name="BackButtonGroup">
                                <VisualState x:Name="BackButtonVisible" />
                                <VisualState x:Name="BackButtonCollapsed">
                                    <VisualState.Setters>
                                        <Setter Target="BackButtonPlaceholderOnTopNav.Width" Value="0" />
                                    </VisualState.Setters>
                                </VisualState>

                            </VisualStateGroup>

                        </VisualStateManager.VisualStateGroups>

                        <Grid
                            x:Name="PaneToggleButtonGrid"
                            Margin="0,0,0,8"
                            HorizontalAlignment="Left"
                            VerticalAlignment="Top"
                            Canvas.ZIndex="100">

                            <Grid.RowDefinitions>
                                <RowDefinition Height="Auto" />
                                <RowDefinition Height="Auto" />
                            </Grid.RowDefinitions>

                            <Grid x:Name="ButtonHolderGrid" Grid.Row="1">
                                <Button x:Name="NavigationViewBackButton"
                                        Height="48"
                                        
                                        VerticalAlignment="Center"
                                        Visibility="{Binding RelativeSource={RelativeSource TemplatedParent}, Path=TemplateSettings.BackButtonVisibility}"
                                        IsEnabled="{TemplateBinding IsBackEnabled}"/>
                                <!-- Removed on WinUI3 Style="{StaticResource NavigationBackButtonNormalStyle}"-->

                                <Button
                                    x:Name="TogglePaneButton"
                                    Style="{TemplateBinding PaneToggleButtonStyle}"
                                    AutomationProperties.LandmarkType="Navigation" HorizontalAlignment="Center"
                                    Visibility="{Binding RelativeSource={RelativeSource TemplatedParent}, Path=TemplateSettings.PaneToggleButtonVisibility}"
                                    VerticalAlignment="Center"/>
                            </Grid>

                        </Grid>

                        <!-- Content layouts -->
                        <Grid>
                            <Grid.RowDefinitions>
                                <RowDefinition Height="Auto" />
                                <RowDefinition Height="*" />
                            </Grid.RowDefinitions>

                            <!-- DisplayMode top -->
                            <StackPanel
                                x:Name="TopNavArea"
                                Background="{ThemeResource Background-NavigationBar}"
                                Grid.Row="0"
                                HorizontalAlignment="Stretch"
                                VerticalAlignment="Top"                                
                                Canvas.ZIndex="1">

                                <Grid x:Name="TopNavTopPadding"
                                      Height="{Binding RelativeSource={RelativeSource TemplatedParent}, Path=TemplateSettings.TopPadding}"
                                      Visibility="{Binding RelativeSource={RelativeSource TemplatedParent}, Path=TemplateSettings.TopPaneVisibility}"/>

                                <Grid x:Name="TopNavGrid" 
                                      Height="48"
                                      Visibility="{Binding RelativeSource={RelativeSource TemplatedParent}, Path=TemplateSettings.TopPaneVisibility}">
                                    <Grid.ColumnDefinitions>
                                        <ColumnDefinition x:Name="BackButtonPlaceholderOnTopNav" Width="{ThemeResource NavigationBackButtonWidth}" />
                                        <ColumnDefinition Width="Auto" />
                                        <ColumnDefinition Width="Auto" />
                                        <ColumnDefinition Width="Auto" />
                                        <ColumnDefinition Width="Auto" />
                                        <ColumnDefinition Width="*" MinWidth="48" />
                                        <ColumnDefinition Width="Auto" />
                                        <ColumnDefinition Width="Auto" />
                                        <ColumnDefinition Width="Auto" />
                                    </Grid.ColumnDefinitions>

                                    <Grid 
                                        x:Name="TopNavLeftPadding" 
                                        Grid.Column="1"
                                        Width="0"/>

                                    <ContentControl
                                        x:Name="PaneHeaderOnTopPane"
                                        IsTabStop="False"
                                        VerticalContentAlignment="Stretch"
                                        HorizontalContentAlignment="Stretch"
                                        Grid.Column="2"/>

<<<<<<< HEAD
                                    <!-- Top nav ItemsRepeater -->
                                    <winui:ItemsRepeaterScrollHost Grid.Column="3">
=======
                                    <!-- Top nav list -->
                                    <winui:ItemsRepeaterScrollHost
                                            AutomationProperties.LandmarkType="Navigation"
                                            Grid.Column="3"
                                            ScrollViewer.HorizontalScrollMode="Disabled"
                                            ScrollViewer.HorizontalScrollBarVisibility="Hidden"
                                            ScrollViewer.VerticalScrollMode="Disabled"
                                            ScrollViewer.VerticalScrollBarVisibility="Hidden">
>>>>>>> a8dba804
                                        <ScrollViewer
                                            HorizontalScrollMode="Disabled"
                                            HorizontalScrollBarVisibility="Hidden"
                                            VerticalScrollMode="Disabled"
                                            VerticalScrollBarVisibility="Hidden">
                                            <winui:ItemsRepeater 
<<<<<<< HEAD
                                                AutomationProperties.LandmarkType="Navigation"
                                                AutomationProperties.Name="{TemplateBinding AutomationProperties.Name}"
                                                AutomationProperties.AccessibilityView = "Content"
                                                x:Name="TopNavMenuItemsHost">
=======
                                                x:Name="TopNavMenuItemsHost"
                                                ItemTemplate="{TemplateBinding MenuItemTemplateSelector}"
                                                AutomationProperties.LandmarkType="Navigation"
                                                AutomationProperties.Name="{TemplateBinding AutomationProperties.Name}"
                                                AutomationProperties.AccessibilityView = "Content">
>>>>>>> a8dba804
                                                <winui:ItemsRepeater.Layout>
                                                    <winui:StackLayout Orientation="Horizontal"/>
                                                </winui:ItemsRepeater.Layout>
                                            </winui:ItemsRepeater>
                                        </ScrollViewer>
                                    </winui:ItemsRepeaterScrollHost>

                                    <Button 
                                        x:Name="TopNavOverflowButton"
                                        Grid.Column="4"
                                        Content="More"
                                        FontFamily="Segoe UI"
                                        FontSize="15px"
                                        FontWeight="Normal"
                                        VerticalAlignment="Center"
                                        Style="{StaticResource NavigationViewOverflowButtonStyleWhenPaneOnTop}"
                                        Visibility="{Binding RelativeSource={RelativeSource TemplatedParent}, Path=TemplateSettings.OverflowButtonVisibility}">

                                        <Button.Flyout>
                                            <Flyout
                                                contract7NotPresent:Placement="Bottom"
                                                contract7Present:Placement="BottomEdgeAlignedRight"
                                                ElementSoundMode="{Binding RelativeSource={RelativeSource TemplatedParent}, Path=ElementSoundMode}">
                                                <Flyout.FlyoutPresenterStyle>
                                                    <Style TargetType="FlyoutPresenter">
                                                        <Setter Property="Padding" Value="0,8" />
                                                        <!-- Set negative top margin to make the flyout align exactly with the button -->
                                                        <Setter Property="Margin" Value="0,-4,0,0" />
                                                    </Style>
                                                </Flyout.FlyoutPresenterStyle>
                                                <winui:ItemsRepeaterScrollHost>
                                                    <ScrollViewer VerticalScrollBarVisibility="Auto">
                                                        <winui:ItemsRepeater
<<<<<<< HEAD
                                                            AutomationProperties.AccessibilityView = "Content"
                                                            x:Name="TopNavMenuItemsOverflowHost">
=======
                                                                    x:Name="TopNavMenuItemsOverflowHost"
                                                                    ItemTemplate="{TemplateBinding MenuItemTemplateSelector}"
                                                                    AutomationProperties.AccessibilityView = "Content">
>>>>>>> a8dba804
                                                            <winui:ItemsRepeater.Layout>
                                                                <winui:StackLayout Orientation="Vertical"/>
                                                            </winui:ItemsRepeater.Layout>
                                                        </winui:ItemsRepeater>
                                                    </ScrollViewer>
                                                </winui:ItemsRepeaterScrollHost>
                                            </Flyout>
                                        </Button.Flyout>
                                    </Button>

                                    <ContentControl
                                        x:Name="PaneCustomContentOnTopPane"
                                        IsTabStop="False"
                                        VerticalContentAlignment="Stretch"
                                        HorizontalContentAlignment="Stretch"
                                        Grid.Column="5"/>

                                    <Grid
                                        x:Name="TopPaneAutoSuggestArea"
                                        Height="{ThemeResource NavigationViewTopPaneHeight}"
                                        Grid.Column="6">

                                        <ContentControl
                                            x:Name="TopPaneAutoSuggestBoxPresenter"
                                            Margin="12,0,12,0"
                                            MinWidth="200"
                                            IsTabStop="False"
                                            HorizontalContentAlignment="Stretch"
                                            VerticalContentAlignment="Center"/>
                                    </Grid>

                                    <ContentControl
                                        x:Name="PaneFooterOnTopPane"
                                        IsTabStop="False"
                                        VerticalContentAlignment="Stretch"
                                        HorizontalContentAlignment="Stretch"
                                        Grid.Column="7" />
                                    <winui:NavigationViewItem x:Name="SettingsTopNavPaneItem" Style="{ThemeResource MUX_NavigationViewSettingsItemStyleWhenOnTopPane}" Grid.Column="8" Icon="Home" />

                                </Grid>

                                <Border Background="{ThemeResource Border-NavigationBar}"
                                        Height="1" />

                                <Border
                                    x:Name="TopNavContentOverlayAreaGrid"
                                    Child="{TemplateBinding ContentOverlay}" />
                            </StackPanel>

                            <!-- Displaymode (compact/minimal/normal) left -->
                            <SplitView
                                x:Name="RootSplitView"
                                Background="{TemplateBinding Background}"
                                CompactPaneLength="{TemplateBinding CompactPaneLength}"
                                DisplayMode="Inline"
                                IsPaneOpen="{Binding RelativeSource={RelativeSource TemplatedParent}, Path=IsPaneOpen, Mode=TwoWay}"
                                IsTabStop="False"
                                OpenPaneLength="{TemplateBinding OpenPaneLength}"
                                PaneBackground="{ThemeResource NavigationViewDefaultPaneBackground}"
                            
                                Grid.Row="1">

                                <SplitView.Pane>
                                    <Grid 
                                        x:Name="PaneContentGrid"
                                        HorizontalAlignment="Left"
                                        Visibility="{Binding RelativeSource={RelativeSource TemplatedParent}, Path=TemplateSettings.LeftPaneVisibility}">
                                        <Grid.RowDefinitions>
                                            <RowDefinition Height="Auto" />
                                            <RowDefinition Height="0" />
                                            <!-- above button margin + back button space -->
                                            <RowDefinition x:Name="PaneContentGridToggleButtonRow" Height="Auto" />
                                            <RowDefinition Height="Auto" />
                                            <RowDefinition Height="Auto" />
                                            <RowDefinition Height="8" />
                                            <!-- above list margin -->
                                            <RowDefinition Height="*" />
                                            <RowDefinition Height="Auto" />
                                            <RowDefinition Height="Auto" />
                                            <RowDefinition Height="8" />
                                        </Grid.RowDefinitions>

                                        <Grid x:Name="ContentPaneTopPadding"
                                              Height="{Binding RelativeSource={RelativeSource TemplatedParent}, Path=TemplateSettings.TopPadding}"/>

                                        <Grid Grid.Row="2" Height="{StaticResource PaneToggleButtonHeight}">
                                            <Grid.ColumnDefinitions>
                                                <ColumnDefinition Width="Auto" />
                                                <ColumnDefinition Width="*" />
                                            </Grid.ColumnDefinitions>

                                            <TextBlock
                                                x:Name="PaneTitleTextBlock" 
                                                Grid.Column="0"
                                                Text="{TemplateBinding PaneTitle}"
                                                HorizontalAlignment="Left"
                                                VerticalAlignment="Center"
                                                Style="{StaticResource NavigationViewItemHeaderTextStyle}"/>

                                            <ContentControl
                                                x:Name="PaneHeaderContentBorder"
                                                IsTabStop="False"
                                                VerticalContentAlignment="Stretch"
                                                HorizontalContentAlignment="Stretch"
                                                Grid.Column="1" />
                                        </Grid>

                                        <Grid
                                            x:Name="AutoSuggestArea"
                                            Grid.Row="3"
                                            Height="{ThemeResource NavigationViewTopPaneHeight}"
                                            VerticalAlignment="Center">

                                            <ContentControl
                                                x:Name="PaneAutoSuggestBoxPresenter"
                                                Margin="{ThemeResource NavigationViewAutoSuggestBoxMargin}"
                                                IsTabStop="False"
                                                HorizontalContentAlignment="Stretch"
                                                VerticalContentAlignment="Center"/>

                                            <Button
                                                x:Name="PaneAutoSuggestButton"
                                                Visibility="Collapsed"
                                                Style="{ThemeResource NavigationViewPaneSearchButtonStyle}"
                                                Width="{TemplateBinding CompactPaneLength}"/>
                                        </Grid>

                                        <ContentControl
                                            x:Name="PaneCustomContentBorder"
                                            IsTabStop="False"
                                            VerticalContentAlignment="Stretch"
                                            HorizontalContentAlignment="Stretch"
                                            Grid.Row="4" />

<<<<<<< HEAD
                                        <!-- Left nav ItemsRepeater -->
=======
                                        <!-- Left nav list -->
>>>>>>> a8dba804
                                        <winui:ItemsRepeaterScrollHost
                                            Grid.Row="6"
                                            Margin="0,0,0,20"
                                            HorizontalAlignment="Stretch"
                                            VerticalAlignment="Top">
                                            <ScrollViewer
                                                TabNavigation="Once"
                                                VerticalScrollBarVisibility="Auto">
                                                <winui:ItemsRepeater
<<<<<<< HEAD
                                                    x:Name="MenuItemsHost"
                                                    AutomationProperties.Name="{TemplateBinding AutomationProperties.Name}"
=======
                                                        x:Name="MenuItemsHost"
                                                        ItemTemplate="{TemplateBinding MenuItemTemplateSelector}"
                                                        AutomationProperties.Name="{TemplateBinding AutomationProperties.Name}"
>>>>>>> a8dba804
                                                        AutomationProperties.AccessibilityView = "Content">
                                                    <winui:ItemsRepeater.Layout>
                                                        <winui:StackLayout Orientation="Vertical"/>
                                                    </winui:ItemsRepeater.Layout>
                                                </winui:ItemsRepeater>
                                            </ScrollViewer>
                                        </winui:ItemsRepeaterScrollHost>

                                        <ContentControl
                                            x:Name="FooterContentBorder"
                                            IsTabStop="False"
                                            VerticalContentAlignment="Stretch"
                                            HorizontalContentAlignment="Stretch"
                                            Grid.Row="7" />
                                        <winui:NavigationViewItem x:Name="SettingsNavPaneItem" Grid.Row="8" Icon="Setting" />
                                    </Grid>
                                </SplitView.Pane>

                                <SplitView.Content>
                                    <Grid x:Name="ContentGrid">
                                        <Grid.RowDefinitions>
                                            <RowDefinition Height="Auto" />
                                            <RowDefinition Height="*" />
                                        </Grid.RowDefinitions>

                                        <ContentControl
                                            x:Name="HeaderContent"
                                            MinHeight="{StaticResource PaneToggleButtonHeight}"
                                            IsTabStop="False"
                                            Content="{TemplateBinding Header}"
                                            ContentTemplate="{TemplateBinding HeaderTemplate}"
                                            VerticalContentAlignment="Stretch"
                                            HorizontalContentAlignment="Stretch"
                                            Style="{StaticResource NavigationViewTitleHeaderContentControlTextStyle}"/>

                                        <ContentPresenter
                                            AutomationProperties.LandmarkType="Main"
                                            Grid.Row="1"
                                            Content="{TemplateBinding Content}"/>
                                    </Grid>
                                </SplitView.Content>
                            </SplitView>

                        </Grid>

                    </Grid>

                </ControlTemplate>
            </Setter.Value>
        </Setter>
    </Style>
</ResourceDictionary><|MERGE_RESOLUTION|>--- conflicted
+++ resolved
@@ -1117,10 +1117,6 @@
                                         HorizontalContentAlignment="Stretch"
                                         Grid.Column="2"/>
 
-<<<<<<< HEAD
-                                    <!-- Top nav ItemsRepeater -->
-                                    <winui:ItemsRepeaterScrollHost Grid.Column="3">
-=======
                                     <!-- Top nav list -->
                                     <winui:ItemsRepeaterScrollHost
                                             AutomationProperties.LandmarkType="Navigation"
@@ -1129,25 +1125,17 @@
                                             ScrollViewer.HorizontalScrollBarVisibility="Hidden"
                                             ScrollViewer.VerticalScrollMode="Disabled"
                                             ScrollViewer.VerticalScrollBarVisibility="Hidden">
->>>>>>> a8dba804
                                         <ScrollViewer
                                             HorizontalScrollMode="Disabled"
                                             HorizontalScrollBarVisibility="Hidden"
                                             VerticalScrollMode="Disabled"
                                             VerticalScrollBarVisibility="Hidden">
                                             <winui:ItemsRepeater 
-<<<<<<< HEAD
-                                                AutomationProperties.LandmarkType="Navigation"
-                                                AutomationProperties.Name="{TemplateBinding AutomationProperties.Name}"
-                                                AutomationProperties.AccessibilityView = "Content"
-                                                x:Name="TopNavMenuItemsHost">
-=======
                                                 x:Name="TopNavMenuItemsHost"
                                                 ItemTemplate="{TemplateBinding MenuItemTemplateSelector}"
                                                 AutomationProperties.LandmarkType="Navigation"
                                                 AutomationProperties.Name="{TemplateBinding AutomationProperties.Name}"
                                                 AutomationProperties.AccessibilityView = "Content">
->>>>>>> a8dba804
                                                 <winui:ItemsRepeater.Layout>
                                                     <winui:StackLayout Orientation="Horizontal"/>
                                                 </winui:ItemsRepeater.Layout>
@@ -1181,14 +1169,9 @@
                                                 <winui:ItemsRepeaterScrollHost>
                                                     <ScrollViewer VerticalScrollBarVisibility="Auto">
                                                         <winui:ItemsRepeater
-<<<<<<< HEAD
-                                                            AutomationProperties.AccessibilityView = "Content"
-                                                            x:Name="TopNavMenuItemsOverflowHost">
-=======
                                                                     x:Name="TopNavMenuItemsOverflowHost"
                                                                     ItemTemplate="{TemplateBinding MenuItemTemplateSelector}"
                                                                     AutomationProperties.AccessibilityView = "Content">
->>>>>>> a8dba804
                                                             <winui:ItemsRepeater.Layout>
                                                                 <winui:StackLayout Orientation="Vertical"/>
                                                             </winui:ItemsRepeater.Layout>
@@ -1323,11 +1306,7 @@
                                             HorizontalContentAlignment="Stretch"
                                             Grid.Row="4" />
 
-<<<<<<< HEAD
-                                        <!-- Left nav ItemsRepeater -->
-=======
                                         <!-- Left nav list -->
->>>>>>> a8dba804
                                         <winui:ItemsRepeaterScrollHost
                                             Grid.Row="6"
                                             Margin="0,0,0,20"
@@ -1337,14 +1316,9 @@
                                                 TabNavigation="Once"
                                                 VerticalScrollBarVisibility="Auto">
                                                 <winui:ItemsRepeater
-<<<<<<< HEAD
-                                                    x:Name="MenuItemsHost"
-                                                    AutomationProperties.Name="{TemplateBinding AutomationProperties.Name}"
-=======
                                                         x:Name="MenuItemsHost"
                                                         ItemTemplate="{TemplateBinding MenuItemTemplateSelector}"
                                                         AutomationProperties.Name="{TemplateBinding AutomationProperties.Name}"
->>>>>>> a8dba804
                                                         AutomationProperties.AccessibilityView = "Content">
                                                     <winui:ItemsRepeater.Layout>
                                                         <winui:StackLayout Orientation="Vertical"/>
