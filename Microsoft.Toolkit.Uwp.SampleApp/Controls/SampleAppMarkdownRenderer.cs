--- conflicted
+++ resolved
@@ -350,12 +350,8 @@
                     border.BorderThickness = new Thickness(0);
                     border.Padding = new Thickness(20);
                     border.Margin = new Thickness(0, 5, 0, 5);
-<<<<<<< HEAD
 #endif
-                    border.Background = localbackground;
-=======
                     border.Background = localBackground;
->>>>>>> 239811e0
 
                     if (theme == ElementTheme.Light)
                     {
@@ -363,12 +359,8 @@
                         border.BorderThickness = ThicknessHelper.FromUniformLength(0.5);
 #else
                         border.BorderThickness = new Thickness(0.5);
-<<<<<<< HEAD
 #endif
-                        border.BorderBrush = localforeground;
-=======
                         border.BorderBrush = localForeground;
->>>>>>> 239811e0
                     }
 
                     var headerPanel = new StackPanel
@@ -392,14 +384,10 @@
                     headerPanel.Children.Add(new TextBlock
                     {
                         FontSize = 16,
-<<<<<<< HEAD
-                        Foreground = localforeground,
+                        Foreground = localForeground,
 #if WINDOWS_UWP
                         Margin = ThicknessHelper.FromLengths(5, 0, 0, 0),
 #else
-=======
-                        Foreground = localForeground,
->>>>>>> 239811e0
                         Margin = new Thickness(5, 0, 0, 0),
 #endif
                         Text = header,
