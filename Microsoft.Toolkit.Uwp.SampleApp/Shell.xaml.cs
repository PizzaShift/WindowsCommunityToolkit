// Licensed to the .NET Foundation under one or more agreements.
// The .NET Foundation licenses this file to you under the MIT license.
// See the LICENSE file in the project root for more information.

using System.Threading.Tasks;
using Microsoft.System;
using Microsoft.Toolkit.Uwp.Helpers;
using Microsoft.Toolkit.Uwp.SampleApp.Pages;
using Microsoft.Toolkit.Uwp.UI.Extensions;
using Microsoft.UI.Xaml;
using Microsoft.UI.Xaml.Controls;
using Microsoft.UI.Xaml.Media.Animation;
using Microsoft.UI.Xaml.Navigation;

namespace Microsoft.Toolkit.Uwp.SampleApp
{
    public sealed partial class Shell
    {
        public static Shell Current { get; private set; }

        public Shell()
        {
            InitializeComponent();
            Current = this;
        }

        /// <summary>
        /// Navigates to a Sample via a deep link.
        /// </summary>
        /// <param name="deepLink">The deep link. Specified as protocol://[collectionName]?sample=[sampleName]</param>
        /// <returns>A <see cref="Task"/> representing the asynchronous operation.</returns>
        public async Task NavigateToSampleAsync(string deepLink)
        {
            var parser = DeepLinkParser.Create(deepLink);
            var targetSample = await Samples.GetSampleByName(parser["sample"]);
            if (targetSample != null)
            {
                NavigateToSample(targetSample);
            }
        }

        /// <summary>
        /// Navigates to a Sample
        /// </summary>
        /// <param name="sample">Sample to navigate to</param>
        public void NavigateToSample(Sample sample)
        {
            if (sample == null)
            {
                NavigationFrame.Navigate(typeof(About), null, new SuppressNavigationTransitionInfo());
            }
            else
            {
                NavigationFrame.Navigate(typeof(SampleController), sample);
                TrackingManager.TrackEvent("sample", "navigation", sample.Name);
            }
        }

        /// <summary>
        /// Set app title
        /// </summary>
        /// <param name="title">Title to set</param>
        public void SetAppTitle(string title)
        {
            ApplicationViewExtensions.SetTitle(this, title);
        }

        /// <summary>
        /// Attach a ScrollViewer to Parallax hosting the backround image
        /// </summary>
        /// <param name="viewer">The ScrollViewer</param>
        public void AttachScroll(ScrollViewer viewer)
        {
            Parallax.Source = viewer;
        }

        protected override async void OnNavigatedTo(NavigationEventArgs e)
        {
            NavigationFrame.Navigated += NavigationFrameOnNavigated;
            NavView.BackRequested += NavView_BackRequested;

            // Get list of samples
            var sampleCategories = await Samples.GetCategoriesAsync();
            NavView.MenuItemsSource = sampleCategories;

            SetAppTitle(string.Empty);
            NavigateToSample(null);

            if (!string.IsNullOrWhiteSpace(e?.Parameter?.ToString()))
            {
                var parser = DeepLinkParser.Create(e.Parameter.ToString());
                var targetSample = await Sample.FindAsync(parser.Root, parser["sample"]);
                if (targetSample != null)
                {
                    NavigateToSample(targetSample);
                }
            }

            // NavView goes into a weird size on load unless the window size changes
            // Needs a gentle push to update layout
            NavView.Loaded += (s, args) => NavView.InvalidateMeasure();
        }

        private void NavView_BackRequested(Microsoft.UI.Xaml.Controls.NavigationView sender, Microsoft.UI.Xaml.Controls.NavigationViewBackRequestedEventArgs args)
        {
            if (NavigationFrame.CanGoBack)
            {
                NavigationFrame.GoBack();
            }
        }

        private void NavigationFrameOnNavigated(object sender, NavigationEventArgs navigationEventArgs)
        {
            NavView.IsBackEnabled = NavigationFrame.CanGoBack;

            CurrentSample = navigationEventArgs.Parameter as Sample;
        }

        private void SamplePickerGridView_ItemClick(object sender, ItemClickEventArgs e)
        {
            HideSamplePicker();
            NavigateToSample(e.ClickedItem as Sample);
        }
<<<<<<< HEAD

        private void SamplePickerGridView_Loaded(object sender, Microsoft.UI.Xaml.RoutedEventArgs e)
        {
            SamplePickerGrid.RegisterPropertyChangedCallback(UIElement.VisibilityProperty, (s, args) =>
            {
                if (s is UIElement samplePicker && samplePicker.Visibility == Visibility.Visible)
                {
                    DispatcherQueue.GetForCurrentThread().ExecuteOnUIThreadAsync(() => SamplePickerGridView.Focus(FocusState.Keyboard));
                }
            });
        }
=======
>>>>>>> a8dba804
    }
}<|MERGE_RESOLUTION|>--- conflicted
+++ resolved
@@ -121,19 +121,5 @@
             HideSamplePicker();
             NavigateToSample(e.ClickedItem as Sample);
         }
-<<<<<<< HEAD
-
-        private void SamplePickerGridView_Loaded(object sender, Microsoft.UI.Xaml.RoutedEventArgs e)
-        {
-            SamplePickerGrid.RegisterPropertyChangedCallback(UIElement.VisibilityProperty, (s, args) =>
-            {
-                if (s is UIElement samplePicker && samplePicker.Visibility == Visibility.Visible)
-                {
-                    DispatcherQueue.GetForCurrentThread().ExecuteOnUIThreadAsync(() => SamplePickerGridView.Focus(FocusState.Keyboard));
-                }
-            });
-        }
-=======
->>>>>>> a8dba804
     }
 }