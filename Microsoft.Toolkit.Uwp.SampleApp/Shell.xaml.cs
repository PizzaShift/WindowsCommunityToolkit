--- conflicted
+++ resolved
@@ -14,11 +14,8 @@
 using System.Collections.ObjectModel;
 using System.Linq;
 using System.Threading.Tasks;
-<<<<<<< HEAD
 using Microsoft.Toolkit.Uwp.Helpers;
-=======
 using Microsoft.Toolkit.Uwp.SampleApp.Common;
->>>>>>> 24a61f5d
 using Microsoft.Toolkit.Uwp.SampleApp.Controls;
 using Microsoft.Toolkit.Uwp.SampleApp.Pages;
 using Microsoft.Toolkit.Uwp.SampleApp.SamplePages;
@@ -188,6 +185,7 @@
             else
             {
                 TrackingManager.TrackPage(navigationEventArgs.SourcePageType.Name);
+                Commands.Clear();
                 ShowInfoArea();
 
                 var sampleName = navigationEventArgs.Parameter.ToString();
