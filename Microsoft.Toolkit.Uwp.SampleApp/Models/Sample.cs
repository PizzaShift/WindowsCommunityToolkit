﻿// ******************************************************************
// Copyright (c) Microsoft. All rights reserved.
// This code is licensed under the MIT License (MIT).
// THE CODE IS PROVIDED “AS IS”, WITHOUT WARRANTY OF ANY KIND, EXPRESS OR IMPLIED,
// INCLUDING BUT NOT LIMITED TO THE WARRANTIES OF MERCHANTABILITY,
// FITNESS FOR A PARTICULAR PURPOSE AND NONINFRINGEMENT.
// IN NO EVENT SHALL THE AUTHORS OR COPYRIGHT HOLDERS BE LIABLE FOR ANY CLAIM,
// DAMAGES OR OTHER LIABILITY, WHETHER IN AN ACTION OF CONTRACT,
// TORT OR OTHERWISE, ARISING FROM, OUT OF OR IN CONNECTION WITH
// THE CODE OR THE USE OR OTHER DEALINGS IN THE CODE.
// ******************************************************************

using System;
using System.Collections.Generic;
using System.Diagnostics;
using System.Dynamic;
using System.Globalization;
using System.IO;
using System.Linq;
using System.Net.Http;
using System.Reflection;
using System.Text;
using System.Text.RegularExpressions;
using System.Threading.Tasks;
using Microsoft.Toolkit.Uwp.Helpers;
using Microsoft.Toolkit.Uwp.SampleApp.Models;
using Microsoft.Toolkit.Uwp.UI.Controls;
using Windows.Foundation.Metadata;
using Windows.Storage;
using Windows.Storage.Streams;
using Windows.UI.Xaml;

namespace Microsoft.Toolkit.Uwp.SampleApp
{
    public class Sample
    {
        private const string _repoOnlineRoot = "https://raw.githubusercontent.com/Microsoft/UWPCommunityToolkit/";
        private const string _docsOnlineRoot = "https://raw.githubusercontent.com/MicrosoftDocs/UWPCommunityToolkitDocs/";

        private static HttpClient client = new HttpClient();
        private string _cachedDocumentation = string.Empty;
        private string _cachedPath = string.Empty;

        internal static async Task<Sample> FindAsync(string category, string name)
        {
            var categories = await Samples.GetCategoriesAsync();
            return categories?
                .FirstOrDefault(c => c.Name.Equals(category, StringComparison.OrdinalIgnoreCase))?
                .Samples
                .FirstOrDefault(s => s.Name.Equals(name, StringComparison.OrdinalIgnoreCase));
        }

        private PropertyDescriptor _propertyDescriptor;

        public string Name { get; set; }

        public string Type { get; set; }

        public string About { get; set; }

        private string _codeUrl;

        public string CodeUrl
        {
            get
            {
                return _codeUrl;
            }

            set
            {
#if DEBUG
                _codeUrl = value;
#else
                var regex = new Regex("^https://github.com/Microsoft/UWPCommunityToolkit/(tree|blob)/(?<branch>.+?)/(?<path>.*)");
                var docMatch = regex.Match(value);

                var branch = string.Empty;
                var path = string.Empty;
                if (docMatch.Success)
                {
                    branch = docMatch.Groups["branch"].Value;
                    path = docMatch.Groups["path"].Value;
                }

                if (string.IsNullOrWhiteSpace(branch))
                {
                    _codeUrl = value;
                }
                else
                {
                    _codeUrl = $"https://github.com/Microsoft/UWPCommunityToolkit/tree/master/{path}";
                }
#endif
            }
        }

        public string CodeFile { get; set; }

        public string JavaScriptCodeFile { get; set; }

        public string XamlCodeFile { get; set; }

        public bool DisableXamlEditorRendering { get; set; }

        public string XamlCode { get; private set; }

        public string DocumentationUrl { get; set; }

        public string Icon { get; set; }

        public string BadgeUpdateVersionRequired { get; set; }

        public string ApiCheck { get; set; }

        public bool HasXAMLCode => !string.IsNullOrEmpty(XamlCodeFile);

        public bool HasCSharpCode => !string.IsNullOrEmpty(CodeFile);

        public bool HasJavaScriptCode => !string.IsNullOrEmpty(JavaScriptCodeFile);

        public bool HasDocumentation => !string.IsNullOrEmpty(DocumentationUrl);

        public bool IsSupported
        {
            get
            {
                if (ApiCheck == null)
                {
                    return true;
                }

                return ApiInformation.IsTypePresent(ApiCheck);
            }
        }

        public async Task<string> GetCSharpSourceAsync()
        {
            using (var codeStream = await StreamHelper.GetPackagedFileStreamAsync($"SamplePages/{Name}/{CodeFile}"))
            {
                using (var streamreader = new StreamReader(codeStream.AsStream()))
                {
                    return await streamreader.ReadToEndAsync();
                }
            }
        }

        public async Task<string> GetJavaScriptSourceAsync()
        {
            using (var codeStream = await StreamHelper.GetPackagedFileStreamAsync($"SamplePages/{Name}/{JavaScriptCodeFile}"))
            {
                using (var streamreader = new StreamReader(codeStream.AsStream()))
                {
                    return await streamreader.ReadToEndAsync();
                }
            }
        }

#pragma warning disable SA1009 // Doesn't like ValueTuples.
        public async Task<(string contents, string path)> GetDocumentationAsync()
#pragma warning restore SA1009 // Doesn't like ValueTuples.
        {
            if (!string.IsNullOrWhiteSpace(_cachedDocumentation))
            {
                return (_cachedDocumentation, _cachedPath);
            }

            var filepath = string.Empty;
            var filename = string.Empty;
            var localPath = string.Empty;

            var docRegex = new Regex("^" + _repoOnlineRoot + "(?<branch>.+?)/docs/(?<file>.+)");
            var docMatch = docRegex.Match(DocumentationUrl);
            if (docMatch.Success)
            {
                filepath = docMatch.Groups["file"].Value;
                filename = Path.GetFileName(filepath);
                localPath = $"ms-appx:///docs/{Path.GetDirectoryName(filepath)}";
            }

#if !DEBUG // use the docs repo in release mode
            string modifiedDocumentationUrl = $"{_docsOnlineRoot}master/docs/{filepath}";

<<<<<<< HEAD
            // Read from Cache if available.
=======
            _cachedPath = modifiedDocumentationUrl.Replace(filename, string.Empty);

>>>>>>> 19fb708d
            try
            {
                _cachedDocumentation = await StorageFileHelper.ReadTextFromLocalCacheFileAsync(filename);
            }
            catch (Exception)
            {
            }

<<<<<<< HEAD
            // Grab from docs repo if not.
=======
#if !DEBUG // don't cache for debugging purposes so it always gets the latests
>>>>>>> 19fb708d
            if (string.IsNullOrWhiteSpace(_cachedDocumentation))
            {
                try
                {
                    using (var request = new HttpRequestMessage(HttpMethod.Get, new Uri(modifiedDocumentationUrl)))
                    {
                        using (var response = await client.SendAsync(request).ConfigureAwait(false))
                        {
                            if (response.IsSuccessStatusCode)
                            {
                                var result = await response.Content.ReadAsStringAsync();
                                _cachedDocumentation = ProcessDocs(result);

                                if (!string.IsNullOrWhiteSpace(_cachedDocumentation))
                                {
                                    await StorageFileHelper.WriteTextToLocalCacheFileAsync(_cachedDocumentation, filename);
                                }
                            }
                        }
                    }
                }
                catch (Exception)
                {
                }
            }
#endif

            // Grab the local copy in Debug mode, allowing you to preview changes made.
            if (string.IsNullOrWhiteSpace(_cachedDocumentation))
            {
                try
                {
                    using (var localDocsStream = await StreamHelper.GetPackagedFileStreamAsync($"docs/{filepath}"))
                    {
                        var result = await localDocsStream.ReadTextAsync();
                        _cachedDocumentation = ProcessDocs(result);
                        _cachedPath = localPath;
                    }
                }
                catch (Exception)
                {
                }
            }

            return (_cachedDocumentation, _cachedPath);
        }

        /// <summary>
        /// Gets the image data from a Uri, with Caching.
        /// </summary>
        /// <param name="uri">Image Uri</param>
        /// <returns>Image Stream</returns>
        public async Task<IRandomAccessStream> GetImageStream(Uri uri)
        {
            async Task<Stream> CopyStream(HttpContent source)
            {
                var stream = new MemoryStream();
                await source.CopyToAsync(stream);
                stream.Seek(0, SeekOrigin.Begin);
                return stream;
            }

            IRandomAccessStream imageStream = null;
            var localpath = $"{uri.Host}/{uri.LocalPath}";

            // Cache only in Release
#if !DEBUG
            try
            {
                imageStream = await StreamHelper.GetLocalCacheFileStreamAsync(localpath, Windows.Storage.FileAccessMode.Read);
            }
            catch
            {
            }
#endif

            if (imageStream == null)
            {
                try
                {
                    using (var response = await client.GetAsync(uri))
                    {
                        if (response.IsSuccessStatusCode)
                        {
                            var imageCopy = await CopyStream(response.Content);
                            imageStream = imageCopy.AsRandomAccessStream();

                            // Cache only in Release
#if !DEBUG
                            // Takes a second copy of the image stream, so that is can save the image data to cache.
                            using (var saveStream = await CopyStream(response.Content))
                            {
                                await SaveImageToCache(localpath, saveStream);
                            }
#endif
                        }
                    }
                }
                catch
                {
                }
            }

            return imageStream;
        }

        private async Task SaveImageToCache(string localpath, Stream imageStream)
        {
            var folder = ApplicationData.Current.LocalCacheFolder;
            localpath = Path.Combine(folder.Path, localpath);

            // Resort to creating using traditional methods to avoid iteration for folder creation.
            Directory.CreateDirectory(Path.GetDirectoryName(localpath));

            using (var filestream = File.Create(localpath))
            {
                await imageStream.CopyToAsync(filestream);
            }
        }

        private string ProcessDocs(string docs)
        {
            string result = docs;

            var metadataRegex = new Regex("^---(.+?)---", RegexOptions.Singleline);
            var metadataMatch = metadataRegex.Match(result);
            if (metadataMatch.Success)
            {
                result = result.Remove(metadataMatch.Index, metadataMatch.Index + metadataMatch.Length);
            }

            // Images
            var regex = new Regex("## Example Image.+?##", RegexOptions.Singleline);
            result = regex.Replace(result, "##");

            return result;
        }

        /// <summary>
        /// Gets a version of the XamlCode with the explicit values of the option controls.
        /// </summary>
        public string UpdatedXamlCode
        {
            get
            {
                if (_propertyDescriptor == null)
                {
                    return string.Empty;
                }

                var result = XamlCode;
                var proxy = (IDictionary<string, object>)_propertyDescriptor.Expando;
                foreach (var option in _propertyDescriptor.Options)
                {
                    if (proxy[option.Name] is ValueHolder value)
                    {
                        var newString = value.Value is Windows.UI.Xaml.Media.SolidColorBrush brush ?
                                            brush.Color.ToString() : value.Value.ToString();

                        result = result.Replace(option.OriginalString, newString);
                        result = result.Replace("@[" + option.Label + "]@", newString);
                        result = result.Replace("@[" + option.Label + "]", newString);
                    }
                }

                return result;
            }
        }

        /// <summary>
        /// Gets a version of the XamlCode bound directly to the slider/option controls.
        /// </summary>
        public string BindedXamlCode
        {
            get
            {
                if (_propertyDescriptor == null)
                {
                    return string.Empty;
                }

                var result = XamlCode;
                var proxy = (IDictionary<string, object>)_propertyDescriptor.Expando;
                foreach (var option in _propertyDescriptor.Options)
                {
                    if (proxy[option.Name] is ValueHolder value)
                    {
                        result = result.Replace(
                            option.OriginalString,
                            "{Binding " + option.Name + ".Value, Mode=" + (option.IsTwoWayBinding ? "TwoWay" : "OneWay") + "}");
                        result = result.Replace(
                            "@[" + option.Label + "]@",
                            "{Binding " + option.Name + ".Value, Mode=TwoWay}");
                        result = result.Replace(
                            "@[" + option.Label + "]",
                            "{Binding " + option.Name + ".Value, Mode=OneWay}"); // Order important here.
                    }
                }

                return result;
            }
        }

        public PropertyDescriptor PropertyDescriptor => _propertyDescriptor;

        public async Task PreparePropertyDescriptorAsync()
        {
            if (string.IsNullOrEmpty(XamlCodeFile))
            {
                return;
            }

            if (_propertyDescriptor == null)
            {
                // Get Xaml code
                using (var codeStream = await StreamHelper.GetPackagedFileStreamAsync($"SamplePages/{Name}/{XamlCodeFile}"))
                {
                    XamlCode = await codeStream.ReadTextAsync(Encoding.UTF8);

                    // Look for @[] values and generate associated properties
                    var regularExpression = new Regex(@"@\[(?<name>.+?)(:(?<type>.+?):(?<value>.+?)(:(?<parameters>.+?))?(:(?<options>.*))*)?\]@?");

                    _propertyDescriptor = new PropertyDescriptor { Expando = new ExpandoObject() };
                    var proxy = (IDictionary<string, object>)_propertyDescriptor.Expando;

                    foreach (Match match in regularExpression.Matches(XamlCode))
                    {
                        var label = match.Groups["name"].Value;
                        var name = label.Replace(" ", string.Empty); // Allow us to have nicer display names, but create valid properties.
                        var type = match.Groups["type"].Value;
                        var value = match.Groups["value"].Value;

                        var existingOption = _propertyDescriptor.Options.Where(o => o.Name == name).FirstOrDefault();

                        if (existingOption == null && string.IsNullOrWhiteSpace(type))
                        {
                            throw new NotSupportedException($"Unrecognized short identifier '{name}'; Define type and parameters of property in first occurance in {XamlCodeFile}.");
                        }

                        if (Enum.TryParse(type, out PropertyKind kind))
                        {
                            if (existingOption != null)
                            {
                                if (existingOption.Kind != kind)
                                {
                                    throw new NotSupportedException($"Multiple options with same name but different type not supported: {XamlCodeFile}:{name}");
                                }

                                continue;
                            }

                            PropertyOptions options;

                            switch (kind)
                            {
                                case PropertyKind.Slider:
                                case PropertyKind.DoubleSlider:
                                    try
                                    {
                                        var sliderOptions = new SliderPropertyOptions { DefaultValue = double.Parse(value, CultureInfo.InvariantCulture) };
                                        var parameters = match.Groups["parameters"].Value;
                                        var split = parameters.Split('-');
                                        int minIndex = 0;
                                        int minMultiplier = 1;
                                        if (string.IsNullOrEmpty(split[0]))
                                        {
                                            minIndex = 1;
                                            minMultiplier = -1;
                                        }

                                        sliderOptions.MinValue = minMultiplier * double.Parse(split[minIndex], CultureInfo.InvariantCulture);
                                        sliderOptions.MaxValue = double.Parse(split[minIndex + 1], CultureInfo.InvariantCulture);
                                        if (split.Length > 2 + minIndex)
                                        {
                                            sliderOptions.Step = double.Parse(split[split.Length - 1], CultureInfo.InvariantCulture);
                                        }

                                        options = sliderOptions;
                                    }
                                    catch (Exception ex)
                                    {
                                        Debug.WriteLine($"Unable to extract slider info from {value}({ex.Message})");
                                        TrackingManager.TrackException(ex);
                                        continue;
                                    }

                                    break;

                                case PropertyKind.TimeSpan:
                                    try
                                    {
                                        var sliderOptions = new SliderPropertyOptions { DefaultValue = TimeSpan.FromMilliseconds(double.Parse(value, CultureInfo.InvariantCulture)) };
                                        var parameters = match.Groups["parameters"].Value;
                                        var split = parameters.Split('-');
                                        int minIndex = 0;
                                        int minMultiplier = 1;
                                        if (string.IsNullOrEmpty(split[0]))
                                        {
                                            minIndex = 1;
                                            minMultiplier = -1;
                                        }

                                        sliderOptions.MinValue = minMultiplier * double.Parse(split[minIndex], CultureInfo.InvariantCulture);
                                        sliderOptions.MaxValue = double.Parse(split[minIndex + 1], CultureInfo.InvariantCulture);
                                        if (split.Length > 2 + minIndex)
                                        {
                                            sliderOptions.Step = double.Parse(split[split.Length - 1], CultureInfo.InvariantCulture);
                                        }

                                        options = sliderOptions;
                                    }
                                    catch (Exception ex)
                                    {
                                        Debug.WriteLine($"Unable to extract slider info from {value}({ex.Message})");
                                        TrackingManager.TrackException(ex);
                                        continue;
                                    }

                                    break;

                                case PropertyKind.Enum:
                                    try
                                    {
                                        options = new PropertyOptions();
                                        var split = value.Split('.');
                                        var typeName = string.Join(".", split.Take(split.Length - 1));
                                        var enumType = LookForTypeByName(typeName);
                                        options.DefaultValue = Enum.Parse(enumType, split.Last());
                                    }
                                    catch (Exception ex)
                                    {
                                        Debug.WriteLine($"Unable to parse enum from {value}({ex.Message})");
                                        TrackingManager.TrackException(ex);
                                        continue;
                                    }

                                    break;

                                case PropertyKind.Bool:
                                    try
                                    {
                                        options = new PropertyOptions { DefaultValue = bool.Parse(value) };
                                    }
                                    catch (Exception ex)
                                    {
                                        Debug.WriteLine($"Unable to parse bool from {value}({ex.Message})");
                                        continue;
                                    }

                                    break;

                                case PropertyKind.Brush:
                                    try
                                    {
                                        options = new PropertyOptions { DefaultValue = value };
                                    }
                                    catch (Exception ex)
                                    {
                                        Debug.WriteLine($"Unable to parse bool from {value}({ex.Message})");
                                        TrackingManager.TrackException(ex);
                                        continue;
                                    }

                                    break;

                                case PropertyKind.Thickness:
                                    try
                                    {
                                        var thicknessOptions = new ThicknessPropertyOptions { DefaultValue = value };
                                        options = thicknessOptions;
                                    }
                                    catch (Exception ex)
                                    {
                                        Debug.WriteLine($"Unable to extract slider info from {value}({ex.Message})");
                                        TrackingManager.TrackException(ex);
                                        continue;
                                    }

                                    break;

                                default:
                                    options = new PropertyOptions { DefaultValue = value };
                                    break;
                            }

                            options.Label = label;
                            options.Name = name;
                            options.OriginalString = match.Value;
                            options.Kind = kind;
                            options.IsTwoWayBinding = options.OriginalString.EndsWith("@");
                            proxy[name] = new ValueHolder(options.DefaultValue);

                            _propertyDescriptor.Options.Add(options);
                        }
                    }
                }
            }
        }

        private static Type LookForTypeByName(string typeName)
        {
            // First search locally
            var result = System.Type.GetType(typeName);

            if (result != null)
            {
                return result;
            }

            // Search in Windows
            var proxyType = VerticalAlignment.Center;
            var assembly = proxyType.GetType().GetTypeInfo().Assembly;

            foreach (var typeInfo in assembly.ExportedTypes)
            {
                if (typeInfo.Name == typeName)
                {
                    return typeInfo;
                }
            }

            // Search in Microsoft.Toolkit.Uwp.UI.Controls
            var controlsProxyType = GridSplitter.GridResizeDirection.Auto;
            assembly = controlsProxyType.GetType().GetTypeInfo().Assembly;

            foreach (var typeInfo in assembly.ExportedTypes)
            {
                if (typeInfo.Name == typeName)
                {
                    return typeInfo;
                }
            }

            return null;
        }
    }
}<|MERGE_RESOLUTION|>--- conflicted
+++ resolved
@@ -175,18 +175,15 @@
             {
                 filepath = docMatch.Groups["file"].Value;
                 filename = Path.GetFileName(filepath);
-                localPath = $"ms-appx:///docs/{Path.GetDirectoryName(filepath)}";
+                localPath = $"ms-appx:///docs/{Path.GetDirectoryName(filepath)}/";
             }
 
 #if !DEBUG // use the docs repo in release mode
             string modifiedDocumentationUrl = $"{_docsOnlineRoot}master/docs/{filepath}";
 
-<<<<<<< HEAD
+            _cachedPath = modifiedDocumentationUrl.Replace(filename, string.Empty);
+
             // Read from Cache if available.
-=======
-            _cachedPath = modifiedDocumentationUrl.Replace(filename, string.Empty);
-
->>>>>>> 19fb708d
             try
             {
                 _cachedDocumentation = await StorageFileHelper.ReadTextFromLocalCacheFileAsync(filename);
@@ -195,11 +192,7 @@
             {
             }
 
-<<<<<<< HEAD
             // Grab from docs repo if not.
-=======
-#if !DEBUG // don't cache for debugging purposes so it always gets the latests
->>>>>>> 19fb708d
             if (string.IsNullOrWhiteSpace(_cachedDocumentation))
             {
                 try
