﻿<Page x:Class="Microsoft.Toolkit.Uwp.SampleApp.SamplePages.MenuPage"
      xmlns="http://schemas.microsoft.com/winfx/2006/xaml/presentation"
      xmlns:x="http://schemas.microsoft.com/winfx/2006/xaml"
      xmlns:commands="using:Microsoft.Toolkit.Uwp.SampleApp.Menu.Commands"
      xmlns:controls="using:Microsoft.Toolkit.Uwp.UI.Controls"
      xmlns:converters="using:Microsoft.Toolkit.Uwp.UI.Converters"
      xmlns:d="http://schemas.microsoft.com/expression/blend/2008"
      xmlns:mc="http://schemas.openxmlformats.org/markup-compatibility/2006"
      mc:Ignorable="d">

    <Page.Resources>
        <ResourceDictionary>
            <commands:NewProjectCommand x:Key="NewProject" />
            <commands:NewFileCommand x:Key="NewFile" />
            <commands:GenericCommand x:Key="GenericCommand" />
            <converters:StringFormatConverter x:Key="StringFormatConverter" />
        </ResourceDictionary>
    </Page.Resources>

    <Grid Background="{StaticResource Brush-Grey-05}">
        <Grid.RowDefinitions>
            <RowDefinition Height="auto" />
            <RowDefinition Height="auto" />
        </Grid.RowDefinitions>

        <controls:Menu AllowTooltip="{Binding AllowTooltip.Value, Mode=TwoWay}"
                       Orientation="{Binding Orientation.Value, Mode=TwoWay}"
                       TooltipPlacement="{Binding TooltipPlacement.Value, Mode=TwoWay}">

<<<<<<< HEAD
            <controls:MenuItem Name="FileMenu"
                               controls:Menu.InputGestureText="Alt+F"
                               Header="^File">
=======
            <controls:MenuItem x:Name="FileMenu"
                               controls:Menu.InputGestureText="Alt+F">
                <controls:MenuItem.Header>
                    <StackPanel Orientation="Horizontal">
                        <SymbolIcon Symbol="Document" />
                        <TextBlock Text="File" Margin="5,0,0,0" />
                    </StackPanel>
                </controls:MenuItem.Header>

>>>>>>> c2c9a043
                <MenuFlyoutSubItem Text="New">
                    <MenuFlyoutItem controls:Menu.InputGestureText="Ctrl+Shift+N"
                                    Command="{StaticResource NewProject}"
                                    Text="{Binding Path=(controls:Menu.InputGestureText), RelativeSource={RelativeSource Self}, Converter={StaticResource StringFormatConverter}, ConverterParameter='Project        ({0})'}" />
                    <MenuFlyoutItem controls:Menu.InputGestureText="Ctrl+N"
                                    Command="{StaticResource NewFile}"
                                    Text="{Binding Path=(controls:Menu.InputGestureText), RelativeSource={RelativeSource Self}, Converter={StaticResource StringFormatConverter}, ConverterParameter='File                       ({0})'}" />
                </MenuFlyoutSubItem>
                <MenuFlyoutSubItem Text="Open">
                    <MenuFlyoutItem controls:Menu.InputGestureText="Ctrl+Shift+O"
                                    Command="{StaticResource GenericCommand}"
                                    CommandParameter="Select Project/Solution"
                                    Text="Project/Solution" />
                    <MenuFlyoutItem controls:Menu.InputGestureText="Ctrl+O"
                                    Command="{StaticResource GenericCommand}"
                                    CommandParameter="Select File"
                                    Text="{Binding Path=(controls:Menu.InputGestureText), RelativeSource={RelativeSource Self}, Converter={StaticResource StringFormatConverter}, ConverterParameter='File        ({0})'}" />
                </MenuFlyoutSubItem>
                <MenuFlyoutSeparator />
                <MenuFlyoutItem Text="Page Setup" />
                <MenuFlyoutItem controls:Menu.InputGestureText="Ctrl+P"
                                Command="{StaticResource GenericCommand}"
                                CommandParameter="Page is Printed!!"
                                Text="Print" />
                <MenuFlyoutSeparator />
                <MenuFlyoutSubItem Text="Recent Files">
                    <MenuFlyoutItem Text="UWP ToolKit GridSplitter" />
                    <MenuFlyoutItem Text="UWP ToolKit WrapPanel" />
                </MenuFlyoutSubItem>
                <MenuFlyoutItem controls:Menu.InputGestureText="Ctrl+Shift+E"
                                Command="{StaticResource GenericCommand}"
                                CommandParameter="Solution closed"
                                Text="Exit" />
            </controls:MenuItem>


            <controls:MenuItem controls:Menu.InputGestureText="Alt+E"
                               Header="^Edit">
                <MenuFlyoutSubItem Text="Go To">
                    <MenuFlyoutItem Text="Go To Line" />
                    <MenuFlyoutItem Text="Go To All" />
                </MenuFlyoutSubItem>

                <MenuFlyoutSubItem Text="Find and Replace">
                    <MenuFlyoutItem Text="Find" />
                    <MenuFlyoutItem Text="Replace" />
                </MenuFlyoutSubItem>
            </controls:MenuItem>

            <controls:MenuItem controls:Menu.InputGestureText="Alt+V"
                               Header="^View">
                <MenuFlyoutSubItem Text="Designer">
                    <MenuFlyoutItem Text="VS Designer" />
                    <MenuFlyoutItem Text="Blend" />
                </MenuFlyoutSubItem>

                <MenuFlyoutSubItem Text="Solution Explorer">
                    <MenuFlyoutItem Text="Solutions" />
                    <MenuFlyoutItem Text="Projects" />
                </MenuFlyoutSubItem>
            </controls:MenuItem>

            <controls:MenuItem controls:Menu.InputGestureText="Alt+P"
                               Header="^Project">
                <MenuFlyoutSubItem Text="Add Class">
                    <MenuFlyoutItem Text="Class" />
                    <MenuFlyoutItem Text="Interface" />
                </MenuFlyoutSubItem>

                <MenuFlyoutSubItem Text="Add new data source">
                    <MenuFlyoutItem Text="SQL" />
                    <MenuFlyoutItem Text="NoSQL" />
                </MenuFlyoutSubItem>
            </controls:MenuItem>

            <controls:MenuItem controls:Menu.InputGestureText="Alt+B"
                               Header="^Build">
                <MenuFlyoutItem Text="Build Solution" />
                <MenuFlyoutItem Text="Rebuild Solution" />
            </controls:MenuItem>

            <controls:MenuItem controls:Menu.InputGestureText="Alt+D"
                               Header="^Debug">
                <MenuFlyoutSubItem Text="Windows">
                    <MenuFlyoutItem Text="Windows 8" />
                    <MenuFlyoutItem Text="Windows 10" />
                </MenuFlyoutSubItem>

                <MenuFlyoutSubItem Text="Graphics">
                    <MenuFlyoutItem Text="Canvas" />
                    <MenuFlyoutItem Text="Grid" />
                </MenuFlyoutSubItem>
            </controls:MenuItem>

        </controls:Menu>

        <StackPanel Grid.Row="1">
            <TextBlock Text="Click Alt to set focus on Classic Menu" />
            <TextBlock Text="Hold Alt to underline shortcut character. In code, ^ is used before the character you want highlighted" />
            <TextBlock Text="To open File menu click Alt+F" />
            <TextBlock Text="Create new project shortcut: Ctrl+Shift+N" />
            <TextBlock Text="Create new file shortcut: Ctrl+N" />
            <TextBlock Text="Open project shortcut: Ctrl+Shift+O" />
            <TextBlock Text="Open file shortcut: Ctrl+O" />
            <TextBlock Text="Print shortcut: Ctrl+P" />
            <TextBlock Text="Exit solution shortcut: Ctrl+Shit+E" />
        </StackPanel>

    </Grid>
</Page><|MERGE_RESOLUTION|>--- conflicted
+++ resolved
@@ -27,21 +27,16 @@
                        Orientation="{Binding Orientation.Value, Mode=TwoWay}"
                        TooltipPlacement="{Binding TooltipPlacement.Value, Mode=TwoWay}">
 
-<<<<<<< HEAD
-            <controls:MenuItem Name="FileMenu"
+            <controls:MenuItem x:Name="FileMenu"
                                controls:Menu.InputGestureText="Alt+F"
                                Header="^File">
-=======
-            <controls:MenuItem x:Name="FileMenu"
-                               controls:Menu.InputGestureText="Alt+F">
                 <controls:MenuItem.Header>
                     <StackPanel Orientation="Horizontal">
                         <SymbolIcon Symbol="Document" />
                         <TextBlock Text="File" Margin="5,0,0,0" />
                     </StackPanel>
                 </controls:MenuItem.Header>
-
->>>>>>> c2c9a043
+              
                 <MenuFlyoutSubItem Text="New">
                     <MenuFlyoutItem controls:Menu.InputGestureText="Ctrl+Shift+N"
                                     Command="{StaticResource NewProject}"
