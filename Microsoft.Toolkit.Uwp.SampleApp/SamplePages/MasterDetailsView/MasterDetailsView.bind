--- conflicted
+++ resolved
@@ -7,75 +7,6 @@
     xmlns:models="using:Microsoft.Toolkit.Uwp.SampleApp.Models"
     mc:Ignorable="d">
 
-<<<<<<< HEAD
-  <Grid>
-    <controls:MasterDetailsView ItemsSource="{Binding Emails}"
-                                NoSelectionContent="Select an item to view">
-      <controls:MasterDetailsView.ItemTemplate>
-        <DataTemplate>
-          <StackPanel Margin="0,8">
-            <TextBlock Text="{Binding From}"
-                       Style="{ThemeResource SubtitleTextBlockStyle}" />
-            <TextBlock Text="{Binding Subject}"
-                       Style="{ThemeResource BodyTextBlockStyle}"
-                       Foreground="{ThemeResource Brush-Blue-01}"
-                       MaxLines="1" />
-            <TextBlock Text="{Binding Body}"
-                       Style="{ThemeResource BodyTextBlockStyle}"
-                       Opacity=".6"
-                       MaxLines="1" />
-          </StackPanel>
-        </DataTemplate>
-      </controls:MasterDetailsView.ItemTemplate>
-      <controls:MasterDetailsView.DetailsTemplate>
-        <DataTemplate>
-          <RelativePanel Margin="24">
-            <controls:RoundImageEx x:Name="FromEllipse"
-                                   Source="{Binding Thumbnail}"
-                                   Width="50"
-                                   Height="50"
-                                   CornerRadius="999" />
-            <TextBlock Text="{Binding From}"
-                       Style="{ThemeResource SubtitleTextBlockStyle}"
-                       RelativePanel.RightOf="FromEllipse"
-                       Margin="12,-6,0,0" />
-            <TextBlock x:Name="SubjectLine"
-                       Text="{Binding Subject}"
-                       Style="{ThemeResource BodyTextBlockStyle}"
-                       RelativePanel.Below="FromEllipse"
-                       Margin="0,12,0,0" />
-            <TextBlock x:Name="Body"
-                       Text="{Binding Body}"
-                       Style="{ThemeResource BodyTextBlockStyle}"
-                       TextWrapping="Wrap"
-                       RelativePanel.Below="SubjectLine"
-                       Margin="0,12,0,0" />
-          </RelativePanel>
-        </DataTemplate>
-      </controls:MasterDetailsView.DetailsTemplate>
-      <controls:MasterDetailsView.NoSelectionContentTemplate>
-        <DataTemplate>
-          <StackPanel HorizontalAlignment="Center"
-                      VerticalAlignment="Center">
-            <SymbolIcon Symbol="Mail"
-                        RenderTransformOrigin=".5,.5">
-              <SymbolIcon.RenderTransform>
-                <CompositeTransform
-                  ScaleX="2"
-                  ScaleY="2" />
-              </SymbolIcon.RenderTransform>
-            </SymbolIcon>
-            <TextBlock Text="{Binding}"
-                       FontSize="24"
-                       Margin="0,12" />
-          </StackPanel>
-        </DataTemplate>
-      </controls:MasterDetailsView.NoSelectionContentTemplate>
-      <controls:MasterDetailsView.MasterCommandBar>
-        <CommandBar>
-          <AppBarButton Icon="Back" Label="Back" />
-          <AppBarButton Icon="Forward" Label="Forward" />
-=======
     <Grid Background="{ThemeResource ApplicationPageBackgroundThemeBrush}">
         <controls:MasterDetailsView ItemsSource="{Binding Emails}"
                                     NoSelectionContent="Select an item to view"
@@ -144,7 +75,6 @@
                 <CommandBar>
                     <AppBarButton Icon="Back" Label="Back"/>
                     <AppBarButton Icon="Forward" Label="Forward"/>
->>>>>>> f8f73ebb
 
           <CommandBar.Content>
             <TextBlock Margin="12,14">
