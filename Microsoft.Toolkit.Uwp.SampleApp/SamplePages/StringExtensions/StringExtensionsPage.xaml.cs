﻿// ******************************************************************
// Copyright (c) Microsoft. All rights reserved.
// This code is licensed under the MIT License (MIT).
// THE CODE IS PROVIDED “AS IS”, WITHOUT WARRANTY OF ANY KIND, EXPRESS OR IMPLIED,
// INCLUDING BUT NOT LIMITED TO THE WARRANTIES OF MERCHANTABILITY,
// FITNESS FOR A PARTICULAR PURPOSE AND NONINFRINGEMENT.
// IN NO EVENT SHALL THE AUTHORS OR COPYRIGHT HOLDERS BE LIABLE FOR ANY CLAIM,
// DAMAGES OR OTHER LIABILITY, WHETHER IN AN ACTION OF CONTRACT,
// TORT OR OTHERWISE, ARISING FROM, OUT OF OR IN CONNECTION WITH
// THE CODE OR THE USE OR OTHER DEALINGS IN THE CODE.
// ******************************************************************

using Microsoft.Toolkit.Extensions;
using Windows.UI.Text;
using Windows.UI.Xaml.Controls;

namespace Microsoft.Toolkit.Uwp.SampleApp.SamplePages
{
    /// <summary>
    /// Page that shows how to use StringExtensions
    /// </summary>
    public sealed partial class StringExtensionsPage : Page
    {
        public StringExtensionsPage()
        {
            this.InitializeComponent();
<<<<<<< HEAD

            SampleController.Current.RegisterNewCommand("Is Valid Email?", (s, a) =>
            {
                IsValid.Text = string.Format("IsValid: {0}", InputTextBox.Text.IsEmail());
            });

            SampleController.Current.RegisterNewCommand("Is Valid Number?", (s, a) =>
            {
                IsValid.Text = string.Format("IsValid: {0}", InputTextBox.Text.IsNumeric());
            });

            SampleController.Current.RegisterNewCommand("Is Valid Decimal?", (s, a) =>
            {
                IsValid.Text = string.Format("IsValid: {0}", InputTextBox.Text.IsDecimal());
            });

            SampleController.Current.RegisterNewCommand("Is Valid String?", (s, a) =>
            {
                IsValid.Text = string.Format("IsValid: {0}", InputTextBox.Text.IsCharacterString());
            });

            SampleController.Current.RegisterNewCommand("Is Valid PhoneNumber?", (s, a) =>
            {
                IsValid.Text = string.Format("IsValid: {0}", InputTextBox.Text.IsPhoneNumber());
            });
=======
            ValidateCurrentText();
        }

        private void OnTextChanged(object sender, TextChangedEventArgs e)
        {
            ValidateCurrentText();
        }

        private void ValidateCurrentText()
        {
            IsValidEmailResult.Text = InputTextBox.Text.IsEmail().ToString();
            IsValidEmailResult.FontWeight = InputTextBox.Text.IsEmail() ? FontWeights.Bold : FontWeights.Normal;

            IsValidNumberResult.Text = InputTextBox.Text.IsNumeric().ToString();
            IsValidNumberResult.FontWeight = InputTextBox.Text.IsNumeric() ? FontWeights.Bold : FontWeights.Normal;

            IsValidDecimalResult.Text = InputTextBox.Text.IsDecimal().ToString();
            IsValidDecimalResult.FontWeight = InputTextBox.Text.IsDecimal() ? FontWeights.Bold : FontWeights.Normal;

            IsValidStringResult.Text = InputTextBox.Text.IsCharacterString().ToString();
            IsValidPhoneNumberResult.FontWeight = InputTextBox.Text.IsCharacterString() ? FontWeights.Bold : FontWeights.Normal;

            IsValidPhoneNumberResult.Text = InputTextBox.Text.IsPhoneNumber().ToString();
            IsValidPhoneNumberResult.FontWeight = InputTextBox.Text.IsPhoneNumber() ? FontWeights.Bold : FontWeights.Normal;
>>>>>>> 6148c634
        }
    }
}<|MERGE_RESOLUTION|>--- conflicted
+++ resolved
@@ -24,33 +24,6 @@
         public StringExtensionsPage()
         {
             this.InitializeComponent();
-<<<<<<< HEAD
-
-            SampleController.Current.RegisterNewCommand("Is Valid Email?", (s, a) =>
-            {
-                IsValid.Text = string.Format("IsValid: {0}", InputTextBox.Text.IsEmail());
-            });
-
-            SampleController.Current.RegisterNewCommand("Is Valid Number?", (s, a) =>
-            {
-                IsValid.Text = string.Format("IsValid: {0}", InputTextBox.Text.IsNumeric());
-            });
-
-            SampleController.Current.RegisterNewCommand("Is Valid Decimal?", (s, a) =>
-            {
-                IsValid.Text = string.Format("IsValid: {0}", InputTextBox.Text.IsDecimal());
-            });
-
-            SampleController.Current.RegisterNewCommand("Is Valid String?", (s, a) =>
-            {
-                IsValid.Text = string.Format("IsValid: {0}", InputTextBox.Text.IsCharacterString());
-            });
-
-            SampleController.Current.RegisterNewCommand("Is Valid PhoneNumber?", (s, a) =>
-            {
-                IsValid.Text = string.Format("IsValid: {0}", InputTextBox.Text.IsPhoneNumber());
-            });
-=======
             ValidateCurrentText();
         }
 
@@ -75,7 +48,6 @@
 
             IsValidPhoneNumberResult.Text = InputTextBox.Text.IsPhoneNumber().ToString();
             IsValidPhoneNumberResult.FontWeight = InputTextBox.Text.IsPhoneNumber() ? FontWeights.Bold : FontWeights.Normal;
->>>>>>> 6148c634
         }
     }
 }