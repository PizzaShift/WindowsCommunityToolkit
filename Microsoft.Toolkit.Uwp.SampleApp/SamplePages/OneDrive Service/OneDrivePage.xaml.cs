--- conflicted
+++ resolved
@@ -27,7 +27,7 @@
 {
     public sealed partial class OneDrivePage : Page
     {
-    #pragma warning disable CS0618 // Type or member is obsolete
+#pragma warning disable CS0618 // Type or member is obsolete
         private OneDriveStorageFolder _rootFolder = null;
         private OneDriveStorageFolder _currentFolder = null;
 
@@ -254,7 +254,7 @@
         {
             if (item.IsFolder())
             {
-                Shell.Current.DisplayWaitRing = true;
+                SampleController.Current.DisplayWaitRing = true;
                 try
                 {
                     var currentFolder = await _graphCurrentFolder.GetFolderAsync(item.Name);
@@ -267,7 +267,7 @@
                 }
                 finally
                 {
-                    Shell.Current.DisplayWaitRing = false;
+                    SampleController.Current.DisplayWaitRing = false;
                 }
             }
         }
@@ -298,13 +298,8 @@
         {
             if (_currentFolder != null)
             {
-<<<<<<< HEAD
-                OneDriveStorageFolder currentFolder = null;
+                Services.OneDrive.OneDriveStorageFolder currentFolder = null;
                 SampleController.Current.DisplayWaitRing = true;
-=======
-                Services.OneDrive.OneDriveStorageFolder currentFolder = null;
-                Shell.Current.DisplayWaitRing = true;
->>>>>>> 19fb708d
                 try
                 {
                     if (!string.IsNullOrEmpty(_currentFolder.Path))
@@ -335,7 +330,7 @@
             if (_graphCurrentFolder != null)
             {
                 Toolkit.Services.OneDrive.OneDriveStorageFolder currentFolder = null;
-                Shell.Current.DisplayWaitRing = true;
+                SampleController.Current.DisplayWaitRing = true;
                 try
                 {
                     if (!string.IsNullOrEmpty(_graphCurrentFolder.Path))
@@ -356,7 +351,7 @@
                 }
                 finally
                 {
-                    Shell.Current.DisplayWaitRing = false;
+                    SampleController.Current.DisplayWaitRing = false;
                 }
             }
         }
@@ -417,10 +412,6 @@
 
         private async void RenameButton_Click(object sender, RoutedEventArgs e)
         {
-<<<<<<< HEAD
-            await OneDriveSampleHelpers.RenameAsync((OneDriveStorageItem)((AppBarButton)e.OriginalSource).DataContext);
-            OneDriveItemsList.ItemsSource = _currentFolder.GetItemsAsync();
-=======
             if (_indexProvider == 3)
             {
                 await OneDriveSampleHelpers.RenameAsync((Toolkit.Services.OneDrive.OneDriveStorageItem)((AppBarButton)e.OriginalSource).DataContext);
@@ -431,7 +422,6 @@
                 await OneDriveSampleHelpers.RenameAsync((Services.OneDrive.OneDriveStorageItem)((AppBarButton)e.OriginalSource).DataContext);
                 OneDriveItemsList.ItemsSource = _currentFolder.GetItemsAsync();
             }
->>>>>>> 19fb708d
         }
 
         private async void DeleteButton_Click(object sender, RoutedEventArgs e)
@@ -451,7 +441,7 @@
             MessageDialog messageDialog = new MessageDialog($"Are you sure you want to delete '{itemToDelete.Name}'", "Delete");
             messageDialog.Commands.Add(new UICommand("Yes", new UICommandInvokedHandler(async (cmd) =>
             {
-                await Dispatcher.RunAsync(CoreDispatcherPriority.Normal, () => { Shell.Current.DisplayWaitRing = true; });
+                await Dispatcher.RunAsync(CoreDispatcherPriority.Normal, () => { SampleController.Current.DisplayWaitRing = true; });
                 try
                 {
                     await itemToDelete.DeleteAsync();
@@ -463,7 +453,7 @@
                 }
                 finally
                 {
-                    await Dispatcher.RunAsync(CoreDispatcherPriority.Normal, () => { Shell.Current.DisplayWaitRing = false; });
+                    await Dispatcher.RunAsync(CoreDispatcherPriority.Normal, () => { SampleController.Current.DisplayWaitRing = false; });
                 }
             })));
 
@@ -564,15 +554,9 @@
         {
             try
             {
-<<<<<<< HEAD
                 SampleController.Current.DisplayWaitRing = true;
-                var file = (OneDriveStorageItem)((AppBarButton)e.OriginalSource).DataContext;
-                using (var stream = await file.GetThumbnailAsync(ThumbnailSize.Large))
-=======
-                Shell.Current.DisplayWaitRing = true;
 
                 if (_indexProvider == 3)
->>>>>>> 19fb708d
                 {
                     var file = (Toolkit.Services.OneDrive.OneDriveStorageItem)((AppBarButton)e.OriginalSource).DataContext;
                     using (var stream = (await file.StorageItemPlatformService.GetThumbnailAsync(Toolkit.Services.MicrosoftGraph.MicrosoftGraphEnums.ThumbnailSize.Large)) as IRandomAccessStream)
@@ -598,6 +582,7 @@
                 SampleController.Current.DisplayWaitRing = false;
             }
         }
-        #pragma warning restore CS0618 // Type or member is obsolete
+
+#pragma warning restore CS0618 // Type or member is obsolete
     }
 }