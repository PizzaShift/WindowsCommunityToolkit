[
  {
    "Name": "Controls",
    "Icon": "Icons/Foundation.png",
    "Samples": [
      {
        "Name": "TextToolbar",
        "Type": "TextToolbarPage",
        "Subcategory": "Menus and Toolbars",
        "About": "A Toolbar for Editing Text attached to a RichEditBox. It can format RTF and Markdown, or use a Custom Formatter, and specify your own Formatter with Buttons and Actions.",
        "CodeUrl": "https://github.com/windows-toolkit/WindowsCommunityToolkit/tree/master/Microsoft.Toolkit.Uwp.UI.Controls/TextToolbar",
        "XamlCodeFile": "TextToolbar.bind",
        "CodeFile": "TextToolbarCode.bind",
        "Icon": "/SamplePages/TextToolbar/TextToolbar.png",
        "DocumentationUrl": "https://raw.githubusercontent.com/MicrosoftDocs/WindowsCommunityToolkitDocs/master/docs/controls/TextToolbar.md"
      },
      {
        "Name": "TabView",
        "Type": "TabViewPage",
        "Subcategory": "Layout",
        "About": "A control for displaying multiple items in the same space and allows a user to easily switch between them.",
        "CodeUrl": "https://github.com/windows-toolkit/WindowsCommunityToolkit/tree/master/Microsoft.Toolkit.Uwp.UI.Controls/TabView",
        "XamlCodeFile": "TabViewXaml.bind",
        "Icon": "/SamplePages/TabView/TabView.png",
        "DocumentationUrl": "https://raw.githubusercontent.com/MicrosoftDocs/WindowsCommunityToolkitDocs/master/docs/controls/TabView.md"
      },
      {
        "Name": "DataGrid",
        "Type": "DataGridPage",
        "Subcategory": "Layout",
        "About": "Control that presents data in a customizable table of rows and columns.",
        "CodeUrl": "https://github.com/windows-toolkit/WindowsCommunityToolkit/tree/master/Microsoft.Toolkit.Uwp.UI.Controls.DataGrid/DataGrid",
        "XamlCodeFile": "DataGridCode.bind",
        "Icon": "/SamplePages/DataGrid/DataGrid.png",
        "DocumentationUrl": "https://raw.githubusercontent.com/MicrosoftDocs/WindowsCommunityToolkitDocs/master/docs/controls/DataGrid.md"
      },
      {
        "Name": "Carousel",
        "Type": "CarouselPage",
        "Subcategory": "Layout",
        "About": "Presents items in a carousel control. It reacts to changes in the layout as well as the content so it can adapt to different form factors automatically.",
        "CodeUrl": "https://github.com/windows-toolkit/WindowsCommunityToolkit/tree/master/Microsoft.Toolkit.Uwp.UI.Controls/Carousel",
        "XamlCodeFile": "CarouselCode.bind",
        "Icon": "/SamplePages/Carousel/Carousel.png",
        "DocumentationUrl": "https://raw.githubusercontent.com/MicrosoftDocs/WindowsCommunityToolkitDocs/master/docs/controls/Carousel.md"
      },
      {
        "Name": "AdaptiveGridView",
        "Type": "AdaptiveGridViewPage",
        "Subcategory": "Layout",
        "About": "Presents items in a evenly-spaced set of columns to fill the total available display space. It reacts to changes in the layout as well as the content so it can adapt to different form factors automatically.",
        "CodeUrl": "https://github.com/windows-toolkit/WindowsCommunityToolkit/tree/master/Microsoft.Toolkit.Uwp.UI.Controls/AdaptiveGridView",
        "XamlCodeFile": "AdaptiveGridViewCode.bind",
        "Icon": "/SamplePages/AdaptiveGridView/AdaptiveGridView.png",
        "DocumentationUrl": "https://raw.githubusercontent.com/MicrosoftDocs/WindowsCommunityToolkitDocs/master/docs/controls/AdaptiveGridView.md"
      },
      {
        "Name": "UniformGrid",
        "Type": "UniformGridPage",
        "Subcategory": "Layout",
        "About": "Presents items in a evenly-spaced set of rows or columns to fill the total available display space. It reacts to changes in the layout as well as the content so it can adapt to different form factors automatically.",
        "CodeUrl": "https://github.com/windows-toolkit/WindowsCommunityToolkit/tree/master/Microsoft.Toolkit.Uwp.UI.Controls/UniformGrid",
        "XamlCodeFile": "UniformGridXaml.bind",
        "Icon": "/SamplePages/UniformGrid/UniformGrid.png",
        "DocumentationUrl": "https://raw.githubusercontent.com/MicrosoftDocs/WindowsCommunityToolkitDocs/master/docs/controls/UniformGrid.md"
      },
      {
        "Name": "RangeSelector",
        "Type": "RangeSelectorPage",
        "Subcategory": "Input",
        "About": "The RangeSelector is a \"double slider\" control for range values.",
        "CodeUrl": "https://github.com/windows-toolkit/WindowsCommunityToolkit/tree/master/Microsoft.Toolkit.Uwp.UI.Controls/RangeSelector",
        "XamlCodeFile": "RangeSelectorCode.bind",
        "Icon": "/SamplePages/RangeSelector/RangeSelector.png",
        "DocumentationUrl": "https://raw.githubusercontent.com/MicrosoftDocs/WindowsCommunityToolkitDocs/master/docs/controls/RangeSelector.md"
      },
      {
        "Name": "ImageEx",
        "Type": "ImageExPage",
        "Subcategory": "Media",
        "About": "Images are downloaded asynchronously showing a load indicator. Source images are then stored in the App local cache to preserve resources and load time.",
        "CodeUrl": "https://github.com/windows-toolkit/WindowsCommunityToolkit/tree/master/Microsoft.Toolkit.Uwp.UI.Controls/ImageEx",
        "XamlCodeFile": "ImageExCode.bind",
        "Icon": "/SamplePages/ImageEx/ImageEx.png",
        "DocumentationUrl": "https://raw.githubusercontent.com/MicrosoftDocs/WindowsCommunityToolkitDocs/master/docs/controls/ImageEx.md"
      },
      {
        "Name": "HeaderedTextBlock",
        "Type": "HeaderedTextBlockPage",
        "Subcategory": "Layout",
        "About": "The HeaderedTextBlock control is designed to provide a header for read only text. This control is useful for displaying read only forms.",
        "CodeUrl": "https://github.com/windows-toolkit/WindowsCommunityToolkit/tree/master/Microsoft.Toolkit.Uwp.UI.Controls/HeaderedTextBlock",
        "XamlCodeFile": "HeaderedTextBlockCode.bind",
        "Icon": "/SamplePages/HeaderedTextBlock/HeaderedTextBlock.png",
        "DocumentationUrl": "https://raw.githubusercontent.com/MicrosoftDocs/WindowsCommunityToolkitDocs/master/docs/controls/HeaderedTextBlock.md",
        "BadgeUpdateVersionRequired": "DEPRECATED",
        "DeprecatedWarning": "The HeaderedTextBlock has been replaced with the HeaderedContentControl and will be removed in a future major release."
      },
      {
        "Name": "MasterDetailsView",
        "Type": "MasterDetailsViewPage",
        "Subcategory": "Layout",
        "About": "The MasterDetailsView control allows the user to implement the Master/Details design pattern.",
        "CodeUrl": "https://github.com/windows-toolkit/WindowsCommunityToolkit/tree/master/Microsoft.Toolkit.Uwp.UI.Controls/MasterDetailsView",
        "XamlCodeFile": "MasterDetailsView.bind",
        "CodeFile": "MasterDetailsViewCode.bind",
        "Icon": "/SamplePages/MasterDetailsView/MasterDetailsView.png",
        "DocumentationUrl": "https://raw.githubusercontent.com/MicrosoftDocs/WindowsCommunityToolkitDocs/master/docs/controls/MasterDetailsView.md"
      },
      {
        "Name": "MarkdownTextBlock",
        "Type": "MarkdownTextBlockPage",
        "Subcategory": "Input",
        "About": "An efficient and extensible control that can parse and render markdown.",
        "CodeUrl": "https://github.com/windows-toolkit/WindowsCommunityToolkit/tree/master/Microsoft.Toolkit.Uwp.UI.Controls/MarkdownTextBlock",
        "XamlCodeFile": "MarkdownTextBlock.bind",
        "CodeFile": "MarkdownTextBlockCode.bind",
        "Icon": "/SamplePages/MarkdownTextBlock/MarkdownTextBlock.png",
        "DocumentationUrl": "https://raw.githubusercontent.com/MicrosoftDocs/WindowsCommunityToolkitDocs/master/docs/controls/MarkdownTextBlock.md"
      },
      {
        "Name": "RadialGauge",
        "Type": "RadialGaugePage",
        "Subcategory": "Status and Info",
        "About": "The radial gauge displays a value within a range, using a needle on a circular face.",
        "CodeUrl": "https://github.com/windows-toolkit/WindowsCommunityToolkit/tree/master/Microsoft.Toolkit.Uwp.UI.Controls/RadialGauge",
        "XamlCodeFile": "RadialGaugeCode.bind",
        "Icon": "/SamplePages/RadialGauge/RadialGauge.png",
        "DocumentationUrl": "https://raw.githubusercontent.com/MicrosoftDocs/WindowsCommunityToolkitDocs/master/docs/controls/RadialGauge.md"
      },
      {
        "Name": "RadialProgressBar",
        "Type": "RadialProgressBarPage",
        "Subcategory": "Status and Info",
        "About": "The radial progress bar displays progress as a circle getting filled.",
        "CodeUrl": "https://github.com/windows-toolkit/WindowsCommunityToolkit/tree/master/Microsoft.Toolkit.Uwp.UI.Controls/RadialProgressBar",
        "XamlCodeFile": "RadialProgressBarCode.bind",
        "Icon": "/SamplePages/RadialProgressBar/RadialProgressBar.png",
        "DocumentationUrl": "https://raw.githubusercontent.com/MicrosoftDocs/WindowsCommunityToolkitDocs/master/docs/controls/RadialProgressBar.md"
      },
      {
        "Name": "RotatorTile",
        "Type": "RotatorTilePage",
        "Subcategory": "Media",
        "About": "RotatorTile is an ItemsControl that rotates through a set of items one-by-one. It enables you to show multiple items of data in a live-tile like way.",
        "CodeUrl": "https://github.com/windows-toolkit/WindowsCommunityToolkit/tree/master/Microsoft.Toolkit.Uwp.UI.Controls/RotatorTile",
        "XamlCodeFile": "RotatorTileCode.bind",
        "Icon": "/SamplePages/RotatorTile/RotatorTile.png",
        "DocumentationUrl": "https://raw.githubusercontent.com/MicrosoftDocs/WindowsCommunityToolkitDocs/master/docs/controls/RotatorTile.md"
      },
      {
        "Name": "BladeView",
        "Type": "BladePage",
        "Subcategory": "Layout",
        "About": "BladeView provides a horizontal collection of blades for master-detail scenarios. The control is based on the experience demonstrated by the Azure Portal.",
        "CodeUrl": "https://github.com/windows-toolkit/WindowsCommunityToolkit/tree/master/Microsoft.Toolkit.Uwp.UI.Controls/BladeView",
        "XamlCodeFile": "BladeCode.bind",
        "Icon": "/SamplePages/BladeView/BladeView.png",
        "DocumentationUrl": "https://raw.githubusercontent.com/MicrosoftDocs/WindowsCommunityToolkitDocs/master/docs/controls/BladeView.md"
      },
      {
        "Name": "ScrollHeader",
        "Type": "ScrollHeaderPage",
        "Subcategory": "Layout",
        "About": "A UI control that works as a ListView or GridView header control with quick return, sticky and fade behavior.",
        "CodeUrl": "https://github.com/windows-toolkit/WindowsCommunityToolkit/tree/master/Microsoft.Toolkit.Uwp.UI.Controls/ScrollHeader",
        "XamlCodeFile": "ScrollHeaderCode.bind",
        "Icon": "/SamplePages/ScrollHeader/ScrollHeader.png",
        "DocumentationUrl": "https://raw.githubusercontent.com/MicrosoftDocs/WindowsCommunityToolkitDocs/master/docs/controls/ScrollHeader.md"
      },
      {
        "Name": "GridSplitter",
        "Type": "GridSplitterPage",
        "Subcategory": "Layout",
        "About": "GridSplitter represents the control that redistributes space between columns or rows of a Grid control.",
        "CodeUrl": "https://github.com/windows-toolkit/WindowsCommunityToolkit/tree/master/Microsoft.Toolkit.Uwp.UI.Controls/GridSplitter",
        "XamlCodeFile": "GridSplitter.bind",
        "Icon": "/SamplePages/GridSplitter/GridSplitter.png",
        "DocumentationUrl": "https://raw.githubusercontent.com/MicrosoftDocs/WindowsCommunityToolkitDocs/master/docs/controls/GridSplitter.md"
      },
      {
        "Name": "DropShadowPanel",
        "Type": "DropShadowPanelPage",
        "Subcategory": "Media",
        "About": "DropShadowPanel contol allows the creation of a DropShadow for any Xaml FrameworkElement in markup.",
        "CodeUrl": "https://github.com/windows-toolkit/WindowsCommunityToolkit/tree/master/Microsoft.Toolkit.Uwp.UI.Controls/DropShadowPanel",
        "XamlCodeFile": "DropShadowPanelXaml.bind",
        "Icon": "/SamplePages/DropShadowPanel/DropShadowPanel.png",
        "BadgeUpdateVersionRequired": "Anniversary Update required",
        "DocumentationUrl": "https://raw.githubusercontent.com/MicrosoftDocs/WindowsCommunityToolkitDocs/master/docs/controls/DropShadowPanel.md"
      },
      {
        "Name": "Loading",
        "Type": "LoadingPage",
        "Subcategory": "Status and Info",
        "About": "LoadingControl helps to show content with animation to the user while the app is doing some calculation.",
        "CodeUrl": "https://github.com/windows-toolkit/WindowsCommunityToolkit/tree/master/Microsoft.Toolkit.Uwp.UI.Controls/Loading",
        "XamlCodeFile": "LoadingCode.bind",
        "Icon": "/SamplePages/Loading/Loading.png",
        "DocumentationUrl": "https://raw.githubusercontent.com/MicrosoftDocs/WindowsCommunityToolkitDocs/master/docs/controls/Loading.md"
      },
      {
        "Name": "Expander",
        "Type": "ExpanderPage",
        "Subcategory": "Layout",
        "About": "Expander control allows user to show/hide content based on a boolean state.",
        "CodeUrl": "https://github.com/windows-toolkit/WindowsCommunityToolkit/tree/master/Microsoft.Toolkit.Uwp.UI.Controls/Expander",
        "XamlCodeFile": "ExpanderXaml.bind",
        "Icon": "/SamplePages/Expander/Expander.png",
        "DocumentationUrl": "https://raw.githubusercontent.com/MicrosoftDocs/WindowsCommunityToolkitDocs/master/docs/controls/Expander.md"
      },
      {
        "Name": "TileControl",
        "Type": "TileControlPage",
        "Subcategory": "Layout",
        "About": "A ContentControl that show an image repeated many times.The control can be synchronized with a Scrollviewer and animated easily",
        "CodeUrl": "https://github.com/windows-toolkit/WindowsCommunityToolkit/tree/master/Microsoft.Toolkit.Uwp.UI.Controls/TileControl",
        "XamlCodeFile": "TileControl.bind",
        "Icon": "/SamplePages/TileControl/TileControl.png",
        "DocumentationUrl": "https://raw.githubusercontent.com/MicrosoftDocs/WindowsCommunityToolkitDocs/master/docs/controls/TileControl.md"
      },
      {
        "Name": "WrapPanel",
        "Type": "WrapPanelPage",
        "Subcategory": "Layout",
        "About": "The WrapPanel Control positions child elements in sequential position from left to right, breaking content to the next line at the edge of the containing box.",
        "CodeUrl": "https://github.com/windows-toolkit/WindowsCommunityToolkit/tree/master/Microsoft.Toolkit.Uwp.UI.Controls/WrapPanel",
        "XamlCodeFile": "WrapPanel.bind",
        "Icon": "/SamplePages/WrapPanel/WrapPanel.png",
        "DocumentationUrl": "https://raw.githubusercontent.com/MicrosoftDocs/WindowsCommunityToolkitDocs/master/docs/controls/WrapPanel.md"
      },
      {
        "Name": "WrapLayout",
        "Type": "WrapLayoutPage",
        "Subcategory": "Layout - ItemsRepeater",
        "About": "The WrapLayout virtualizes child elements in sequential position from left to right, breaking content to the next line at the edge of the containing box.",
        "CodeUrl": "https://github.com/windows-toolkit/WindowsCommunityToolkit/tree/master/Microsoft.Toolkit.Uwp.UI.Controls.Layout/WrapLayout",
        "XamlCodeFile": "WrapLayout.bind",
        "Icon": "/SamplePages/WrapLayout/WrapLayout.png",
        "DocumentationUrl": "https://raw.githubusercontent.com/MicrosoftDocs/WindowsCommunityToolkitDocs/master/docs/controls/layout/WrapLayout.md"
      },
      {
        "Name": "OrbitView",
        "Type": "OrbitViewPage",
        "Subcategory": "Layout",
        "About": "The OrbitView Control positions items in a circle around a center element and supports orbits and anchors.",
        "CodeUrl": "https://github.com/windows-toolkit/WindowsCommunityToolkit/tree/master/Microsoft.Toolkit.Uwp.UI.Controls/OrbitView",
        "XamlCodeFile": "OrbitViewXaml.bind",
        "Icon": "/SamplePages/OrbitView/OrbitView.png",
        "DocumentationUrl": "https://raw.githubusercontent.com/MicrosoftDocs/WindowsCommunityToolkitDocs/master/docs/controls/OrbitView.md"
      },
      {
        "Name": "Menu",
        "Type": "MenuPage",
        "Subcategory": "Menus and Toolbars",
        "About": "This control will be removed in a future major release. Please use the MenuBar control from the WinUI Library instead.",
        "BadgeUpdateVersionRequired": "DEPRECATED",
        "DeprecatedWarning": "This control will be removed in a future major release. Please use the MenuBar control from the WinUI Library instead.",
        "CodeUrl": "https://github.com/windows-toolkit/WindowsCommunityToolkit/tree/master/Microsoft.Toolkit.Uwp.UI.Controls/Menu",
        "XamlCodeFile": "Menu.bind",
        "Icon": "/SamplePages/Menu/Menu.png",
        "DocumentationUrl": "https://raw.githubusercontent.com/MicrosoftDocs/WindowsCommunityToolkitDocs/master/docs/controls/Menu.md"
      },
      {
        "Name": "InAppNotification",
        "Type": "InAppNotificationPage",
        "Subcategory": "Status and Info",
        "About": "The In App Notification control offers the ability to show local notifications in your application.",
        "CodeUrl": "https://github.com/windows-toolkit/WindowsCommunityToolkit/tree/master/Microsoft.Toolkit.Uwp.UI.Controls/InAppNotification",
        "XamlCodeFile": "InAppNotificationXaml.bind",
        "CodeFile": "InAppNotificationCode.bind",
        "Icon": "/SamplePages/InAppNotification/InAppNotification.png",
        "DocumentationUrl": "https://raw.githubusercontent.com/MicrosoftDocs/WindowsCommunityToolkitDocs/master/docs/controls/InAppNotification.md"
      },
      {
        "Name": "DockPanel",
        "Type": "DockPanelPage",
        "Subcategory": "Layout",
        "About": "Defines an area where you can arrange child elements either horizontally or vertically, relative to each other.",
        "CodeUrl": "https://github.com/windows-toolkit/WindowsCommunityToolkit/tree/master/Microsoft.Toolkit.Uwp.UI.Controls/DockPanel",
        "XamlCodeFile": "DockPanel.bind",
        "Icon": "/SamplePages/DockPanel/DockPanel.png",
        "DocumentationUrl": "https://raw.githubusercontent.com/MicrosoftDocs/WindowsCommunityToolkitDocs/master/docs/controls/DockPanel.md"
      },
      {
        "Name": "HeaderedContentControl",
        "Type": "HeaderedContentControlPage",
        "Subcategory": "Layout",
        "About": "Allows content to be displayed with a specified header.",
        "CodeUrl": "https://github.com/windows-toolkit/WindowsCommunityToolkit/tree/master/Microsoft.Toolkit.Uwp.UI.Controls/HeaderedContentControl",
        "XamlCodeFile": "HeaderedContentControlXaml.bind",
        "Icon": "/SamplePages/HeaderedContentControl/HeaderedContentControl.png",
        "DocumentationUrl": "https://raw.githubusercontent.com/MicrosoftDocs/WindowsCommunityToolkitDocs/master/docs/controls/HeaderedContentControl.md"
      },
      {
        "Name": "HeaderedItemsControl",
        "Type": "HeaderedItemsControlPage",
        "Subcategory": "Layout",
        "About": "Allows items to be displayed with a specified header.",
        "CodeUrl": "https://github.com/windows-toolkit/WindowsCommunityToolkit/tree/master/Microsoft.Toolkit.Uwp.UI.Controls/HeaderedItemsControl",
        "XamlCodeFile": "HeaderedItemsControlXaml.bind",
        "Icon": "/SamplePages/HeaderedItemsControl/HeaderedItemsControl.png",
        "DocumentationUrl": "https://raw.githubusercontent.com/MicrosoftDocs/WindowsCommunityToolkitDocs/master/docs/controls/HeaderedItemsControl.md"
      },
      {
        "Name": "StaggeredPanel",
        "Type": "StaggeredPanelPage",
        "Subcategory": "Layout",
        "About": "The StaggeredPanel allows for layout of items in a column approach where an item will be added to whichever column has used the least amount of space.",
        "CodeUrl": "https://github.com/windows-toolkit/WindowsCommunityToolkit/tree/master/Microsoft.Toolkit.Uwp.UI.Controls/StaggeredPanel",
        "XamlCodeFile": "StaggeredPanel.bind",
        "Icon": "/SamplePages/StaggeredPanel/StaggeredPanel.png",
        "DocumentationUrl": "https://raw.githubusercontent.com/MicrosoftDocs/WindowsCommunityToolkitDocs/master/docs/controls/StaggeredPanel.md"
      },
      {
        "Name": "StaggeredLayout",
        "Type": "StaggeredLayoutPage",
        "Subcategory": "Layout - ItemsRepeater",
        "About": "The StaggeredLayout virtualizes items in a column approach where an item will be added to whichever column has used the least amount of space.",
        "CodeUrl": "https://github.com/windows-toolkit/WindowsCommunityToolkit/tree/master/Microsoft.Toolkit.Uwp.UI.Controls.Layout/StaggeredLayout",
        "XamlCodeFile": "StaggeredLayout.bind",
        "Icon": "/SamplePages/StaggeredLayout/StaggeredLayout.png",
        "DocumentationUrl": "https://raw.githubusercontent.com/MicrosoftDocs/WindowsCommunityToolkitDocs/master/docs/controls/layout/StaggeredLayout.md"
      },
      {
        "Name": "LayoutTransformControl",
        "Type": "LayoutTransformControlPage",
        "Subcategory": "Layout",
        "About": "Control that implements support for transformations as if applied by LayoutTransform.",
        "CodeUrl": "https://github.com/windows-toolkit/WindowsCommunityToolkit/tree/master/Microsoft.Toolkit.Uwp.UI.Controls/LayoutTransformControl",
        "XamlCodeFile": "LayoutTransformControlXaml.bind",
        "Icon": "/SamplePages/LayoutTransformControl/LayoutTransformControl.png",
        "DocumentationUrl": "https://raw.githubusercontent.com/MicrosoftDocs/WindowsCommunityToolkitDocs/master/docs/controls/LayoutTransformControl.md"
      },
      {
        "Name": "CameraPreview",
        "Type": "CameraPreviewPage",
        "Subcategory": "Media",
        "About": "Allows to easily preview video from available camera frame source groups and also get realtime video frames/ software bitmaps from the selected source.",
        "CodeUrl": "https://github.com/windows-toolkit/WindowsCommunityToolkit/tree/master/Microsoft.Toolkit.Uwp.UI.Controls/CameraPreview",
        "XamlCodeFile": "CameraPreviewXaml.bind",
        "CodeFile": "CameraPreviewCode.bind",
        "Icon": "/SamplePages/CameraPreview/CameraPreview.png",
        "BadgeUpdateVersionRequired": "April 2018 update required",
        "DocumentationUrl": "https://raw.githubusercontent.com/MicrosoftDocs/WindowsCommunityToolkitDocs/master/docs/controls/CameraPreview.md",
        "ApiCheck": "Windows.Devices.Input.Preview.GazeInputSourcePreview" // check for April update
      },
      {
        "Name": "InfiniteCanvas",
        "Type": "InfiniteCanvasPage",
        "Subcategory": "Media",
        "About": "InfiniteCanvas is a canvas that supports Infinite Scrolling, Ink, Text, Format Text, Zoom in/out, Redo, Undo, Export canvas data, Import canvas data.",
        "CodeUrl": "https://github.com/windows-toolkit/WindowsCommunityToolkit/tree/master/Microsoft.Toolkit.Uwp.UI.Controls/InfiniteCanvas",
        "XamlCodeFile": "InfiniteCanvas.bind",
        "Icon": "/SamplePages/InfiniteCanvas/InfiniteCanvas.png",
        "ApiCheck": "Microsoft.UI.Xaml.Controls.ColorPicker",
        "BadgeUpdateVersionRequired": "Fall Creators Update required",
        "DocumentationUrl": "https://raw.githubusercontent.com/MicrosoftDocs/WindowsCommunityToolkitDocs/master/docs/controls/InfiniteCanvas.md"
      },
      {
        "Name": "RemoteDevicePicker",
        "Type": "RemoteDevicePickerControlPage",
        "Subcategory": "Input",
        "About": "Remote Device Picker Control for Project Rome.",
        "CodeUrl": "https://github.com/windows-toolkit/WindowsCommunityToolkit/tree/master/Microsoft.Toolkit.Uwp.UI.Controls/RemoteDevicePicker",
        "CodeFile": "RemoteDevicePickerCode.bind",
        "Icon": "/SamplePages/RemoteDevicePicker/RemoteDevicePicker.png",
        "DocumentationUrl": "https://raw.githubusercontent.com/MicrosoftDocs/WindowsCommunityToolkitDocs/master/docs/controls/RemoteDevicePicker.md"
      },
      {
        "Name": "ImageCropper",
        "Type": "ImageCropperPage",
        "Subcategory": "Input",
        "About": "ImageCropper control allows user to crop image freely.",
        "CodeUrl": "https://github.com/windows-toolkit/WindowsCommunityToolkit/tree/master/Microsoft.Toolkit.Uwp.UI.Controls/ImageCropper",
        "XamlCodeFile": "ImageCropperXaml.bind",
        "CodeFile": "ImageCropperCode.bind",
        "Icon": "/SamplePages/ImageCropper/ImageCropper.png",
        "DocumentationUrl": "https://raw.githubusercontent.com/MicrosoftDocs/WindowsCommunityToolkitDocs/master/docs/controls/ImageCropper.md"
      },
      {
        "Name": "Eyedropper",
        "Type": "EyedropperPage",
        "Subcategory": "Input",
        "About": "Eyedropper can pick up a color from anywhere in your application.",
        "CodeUrl": "https://github.com/windows-toolkit/WindowsCommunityToolkit/tree/master/Microsoft.Toolkit.Uwp.UI.Controls/Eyedropper",
        "XamlCodeFile": "EyedropperXaml.bind",
        "CodeFile": "EyedropperCode.bind",
        "Icon": "/SamplePages/Eyedropper/Eyedropper.png",
        "DocumentationUrl": "https://raw.githubusercontent.com/MicrosoftDocs/WindowsCommunityToolkitDocs/master/docs/controls/Eyedropper.md"
      },
      {
        "Name": "LoginButton",
        "Type": "LoginButtonPage",
        "Subcategory": "Graph",
        "About": "The LoginButton control is a button and flyout to facilitate Microsoft identity platform authentication for AAD or MSA accounts.",
        "CodeUrl": "https://github.com/windows-toolkit/Graph-Controls/tree/master/Microsoft.Toolkit.Graph.Controls/Controls/LoginButton",
        "XamlCodeFile": "LoginButtonXaml.bind",
        "Icon": "/SamplePages/LoginButton/LoginButton.png",
        "BadgeUpdateVersionRequired": "PREVIEW",
        "DeprecatedWarning": "The LoginButton control is in preview. Find out more here: https://aka.ms/wgt",
        "DocumentationUrl": "https://raw.githubusercontent.com/MicrosoftDocs/WindowsCommunityToolkitDocs/master/docs/graph/controls/LoginButton.md"
      },
      {
        "Name": "PersonView",
        "Type": "PersonViewPage",
        "Subcategory": "Graph",
        "About": "The PersonView control is used to display a person or contact by using their photo, name, and/or email address from Microsoft Graph.",
        "CodeUrl": "https://github.com/windows-toolkit/Graph-Controls/tree/master/Microsoft.Toolkit.Graph.Controls/Controls/PersonView",
        "XamlCodeFile": "PersonViewXaml.bind",
        "Icon": "/SamplePages/PersonView/PersonView.png",
        "BadgeUpdateVersionRequired": "PREVIEW",
        "DeprecatedWarning": "The PersonView control is in preview. Find out more here: https://aka.ms/wgt",
        "DocumentationUrl": "https://raw.githubusercontent.com/MicrosoftDocs/WindowsCommunityToolkitDocs/master/docs/graph/controls/PersonView.md"
      },
      {
        "Name": "PeoplePicker",
        "Type": "PeoplePickerPage",
        "Subcategory": "Graph",
        "About": "The PeoplePicker Control searchs for people and renders the list of results from Microsoft Graph. By default, the component will search for all people.",
        "CodeUrl": "https://github.com/windows-toolkit/Graph-Controls/tree/master/Microsoft.Toolkit.Graph.Controls/Controls/PeoplePicker",
        "XamlCodeFile": "PeoplePickerXaml.bind",
        "Icon": "/SamplePages/PeoplePicker/PeoplePicker.png",
        "BadgeUpdateVersionRequired": "PREVIEW",
        "DeprecatedWarning": "The PeoplePicker control is in preview. Find out more here: https://aka.ms/wgt",
        "DocumentationUrl": "https://raw.githubusercontent.com/MicrosoftDocs/WindowsCommunityToolkitDocs/master/docs/graph/controls/PeoplePicker.md"
      },
      {
        "Name": "AlignmentGrid",
        "Type": "AlignmentGridPage",
        "Subcategory": "Developer",
        "About": "AlignmentGrid is used to display a grid to help aligning controls.",
        "CodeUrl": "https://github.com/windows-toolkit/WindowsCommunityToolkit/tree/master/Microsoft.Toolkit.Uwp.DeveloperTools/AlignmentGrid",
        "XamlCodeFile": "AlignmentGridXaml.bind",
        "Icon": "/SamplePages/AlignmentGrid/AlignmentGrid.png",
        "DocumentationUrl": "https://raw.githubusercontent.com/MicrosoftDocs/WindowsCommunityToolkitDocs/master/docs/developer-tools/AlignmentGrid.md"
      },
      {
        "Name": "FocusTracker",
        "Type": "FocusTrackerPage",
        "Subcategory": "Developer",
        "About": "FocusTracker can be used to display information about the current focused XAML element.",
        "CodeUrl": "https://github.com/windows-toolkit/WindowsCommunityToolkit/tree/master/Microsoft.Toolkit.Uwp.DeveloperTools/FocusTracker",
        "XamlCodeFile": "FocusTrackerXaml.bind",
        "Icon": "/SamplePages/FocusTracker/FocusTracker.png",
        "DocumentationUrl": "https://raw.githubusercontent.com/MicrosoftDocs/WindowsCommunityToolkitDocs/master/docs/developer-tools/FocusTracker.md"
      },
      {
        "Name": "TokenizingTextBox",
        "Type": "TokenizingTextBoxPage",
        "Subcategory": "Input",
        "About": "A text input control that makes suggestions and keeps track of data token items",
        "CodeUrl": "https://github.com/windows-toolkit/WindowsCommunityToolkit/tree/master/Microsoft.Toolkit.Uwp.UI.Controls/TokenizingTextBox",
        "CodeFile": "TokenizingTextBoxCode.bind",
        "XamlCodeFile": "TokenizingTextBoxXaml.bind",
        "Icon": "/SamplePages/TokenizingTextBox/TokenizingTextBox.png",
        "DocumentationUrl": "https://raw.githubusercontent.com/MicrosoftDocs/WindowsCommunityToolkitDocs/master/docs/controls/TokenizingTextBox.md"
      }
    ]
  },
  {
    "Name": "Animations",
    "Icon": "Icons/Animations.png",
    "Samples": [
      {
        "Name": "Fade",
        "Type": "FadeBehaviorPage",
        "Subcategory": "Behavior",
        "About": "Opacity of XAML elements using composition",
        "CodeUrl": "https://github.com/windows-toolkit/WindowsCommunityToolkit/tree/master/Microsoft.Toolkit.Uwp.UI.Animations/Behaviors",
        "CodeFile": "FadeBehaviorCode.bind",
        "XamlCodeFile": "FadeBehaviorXaml.bind",
        "Icon": "/SamplePages/Fade/FadeBehavior.png",
        "DocumentationUrl": "https://raw.githubusercontent.com/MicrosoftDocs/WindowsCommunityToolkitDocs/master/docs/animations/Fade.md"
      },
      {
        "Name": "Scale",
        "Type": "ScaleBehaviorPage",
        "Subcategory": "Behavior",
        "About": "Scale of XAML elements using composition",
        "CodeUrl": "https://github.com/windows-toolkit/WindowsCommunityToolkit/tree/master/Microsoft.Toolkit.Uwp.UI.Animations/Behaviors",
        "CodeFile": "ScaleBehaviorCode.bind",
        "XamlCodeFile": "ScaleBehaviorXaml.bind",
        "Icon": "/SamplePages/Scale/scaleBehavior.png",
        "DocumentationUrl": "https://raw.githubusercontent.com/MicrosoftDocs/WindowsCommunityToolkitDocs/master/docs/animations/Scale.md"
      },
      {
        "Name": "Offset",
        "Type": "OffsetBehaviorPage",
        "Subcategory": "Behavior",
        "About": "Offset of XAML elements using composition",
        "CodeUrl": "https://github.com/windows-toolkit/WindowsCommunityToolkit/tree/master/Microsoft.Toolkit.Uwp.UI.Animations/Behaviors",
        "CodeFile": "OffsetBehaviorCode.bind",
        "XamlCodeFile": "OffsetBehaviorXaml.bind",
        "Icon": "/SamplePages/Offset/offsetBehavior.png",
        "DocumentationUrl": "https://raw.githubusercontent.com/MicrosoftDocs/WindowsCommunityToolkitDocs/master/docs/animations/Offset.md"
      },
      {
        "Name": "Rotate",
        "Type": "RotateBehaviorPage",
        "Subcategory": "Behavior",
        "About": "Rotation on XAML elements using composition",
        "CodeUrl": "https://github.com/windows-toolkit/WindowsCommunityToolkit/tree/master/Microsoft.Toolkit.Uwp.UI.Animations/Behaviors",
        "CodeFile": "RotateBehaviorCode.bind",
        "XamlCodeFile": "RotateBehaviorXaml.bind",
        "Icon": "/SamplePages/Rotate/rotateBehavior.png",
        "DocumentationUrl": "https://raw.githubusercontent.com/MicrosoftDocs/WindowsCommunityToolkitDocs/master/docs/animations/Rotate.md"
      },
      {
        "Name": "Blur",
        "Type": "BlurBehaviorPage",
        "Subcategory": "Behavior",
        "About": "Blur XAML elements using composition",
        "CodeUrl": "https://github.com/windows-toolkit/WindowsCommunityToolkit/tree/master/Microsoft.Toolkit.Uwp.UI.Animations/Behaviors",
        "CodeFile": "BlurBehaviorCode.bind",
        "XamlCodeFile": "BlurBehaviorXaml.bind",
        "Icon": "/SamplePages/Blur/blurBehavior.png",
        "BadgeUpdateVersionRequired": "Anniversary Update required",
        "DocumentationUrl": "https://raw.githubusercontent.com/MicrosoftDocs/WindowsCommunityToolkitDocs/master/docs/animations/Blur.md"
      },
      {
        "Name": "Saturation",
        "Type": "SaturationBehaviorPage",
        "Subcategory": "Behavior",
        "About": "Saturate XAML elements using composition",
        "CodeUrl": "https://github.com/windows-toolkit/WindowsCommunityToolkit/tree/master/Microsoft.Toolkit.Uwp.UI.Animations/Behaviors",
        "CodeFile": "SaturationBehaviorCode.bind",
        "XamlCodeFile": "SaturationBehaviorXaml.bind",
        "Icon": "/SamplePages/Saturation/saturationBehavior.png",
        "BadgeUpdateVersionRequired": "Anniversary Update required",
        "DocumentationUrl": "https://raw.githubusercontent.com/MicrosoftDocs/WindowsCommunityToolkitDocs/master/docs/animations/Saturation.md"
      },
      {
        "Name": "FadeHeader",
        "Type": "FadeHeaderBehaviorPage",
        "Subcategory": "Effect",
        "About": "Fade ListView and GridView Headers",
        "CodeUrl": "https://github.com/windows-toolkit/WindowsCommunityToolkit/tree/master/Microsoft.Toolkit.Uwp.UI.Animations/Behaviors",
        "CodeFile": "FadeHeaderBehaviorCode.bind",
        "XamlCodeFile": "FadeHeaderBehaviorXaml.bind",
        "Icon": "/SamplePages/FadeHeader/FadeHeaderBehavior.png",
        "DocumentationUrl": "https://raw.githubusercontent.com/MicrosoftDocs/WindowsCommunityToolkitDocs/master/docs/animations/FadeHeader.md"
      },
      {
        "Name": "Lottie",
        "About": "Lottie-Windows is a library and tools for rendering Lottie animations on Windows 10.",
        "Subcategory": "Effect",
        "Icon": "/Assets/Helpers.png",
        "DocumentationUrl": "https://raw.githubusercontent.com/MicrosoftDocs/WindowsCommunityToolkitDocs/master/docs/animations/Lottie.md",
        "CodeUrl": "https://github.com/windows-toolkit/Lottie-Windows"
      },
      {
        "Name": "ReorderGridAnimation",
        "Type": "ReorderGridPage",
        "Subcategory": "Effect",
        "About": "Animates items of a grid when the size changes",
        "CodeUrl": "https://github.com/windows-toolkit/WindowsCommunityToolkit/tree/master/Microsoft.Toolkit.Uwp.UI.Animations",
        "XamlCodeFile": "ReorderGrid.bind",
        "Icon": "/SamplePages/ReorderGridAnimation/ReorderGrid.png",
        "BadgeUpdateVersionRequired": "Anniversary Update required",
        "DocumentationUrl": "https://raw.githubusercontent.com/MicrosoftDocs/WindowsCommunityToolkitDocs/master/docs/animations/ReorderGrid.md"
      },
      {
        "Name": "Implicit Animations",
        "Type": "ImplicitAnimationsPage",
        "Subcategory": "Effect",
        "About": "Attached properties to enable Implicit animations (including Show and Hide animations) through XAML",
        "CodeUrl": "https://github.com/windows-toolkit/WindowsCommunityToolkit/tree/master/Microsoft.Toolkit.Uwp.UI.Animations",
        "Icon": "/SamplePages/Implicit Animations/ImplicitAnimations.png",
        "XamlCodeFile": "ImplicitAnimationsCode.bind",
        "BadgeUpdateVersionRequired": "Creators Update required",
        "DocumentationUrl": "https://raw.githubusercontent.com/MicrosoftDocs/WindowsCommunityToolkitDocs/master/docs/animations/ImplicitAnimations.md"
      },
      {
        "Name": "Connected Animations",
        "Type": "ConnectedAnimationsPage",
        "Subcategory": "Effect",
        "About": "Attached properties to enable Connected animations through XAML",
        "CodeUrl": "https://github.com/windows-toolkit/WindowsCommunityToolkit/tree/master/Microsoft.Toolkit.Uwp.UI.Animations/ConnectedAnimations",
        "XamlCodeFile": "ConnectedAnimationsCode.bind",
        "DisableXamlEditorRendering": true,
        "Icon": "/SamplePages/Connected Animations/ConnectedAnimations.png",
        "BadgeUpdateVersionRequired": "Creators Update required",
        "DocumentationUrl": "https://raw.githubusercontent.com/MicrosoftDocs/WindowsCommunityToolkitDocs/master/docs/animations/ConnectedAnimations.md"
      }
    ]
  },
  {
    "Name": "WPF and WinForms Controls",
    "Samples": [
      {
        "Name": "WindowsXamlHost",
        "About": "This guide helps you add UWP XAML controls to your WPF",
        "Icon": "/Assets/Helpers.png",
        "DocumentationUrl": "https://raw.githubusercontent.com/MicrosoftDocs/WindowsCommunityToolkitDocs/master/docs/controls/wpf-winforms/WindowsXamlHost.md",
        "CodeUrl": "https://github.com/windows-toolkit/Microsoft.Toolkit.Win32"
      },
      {
        "Name": "WebView",
        "About": "The Windows Community Toolkit provides a version of the UWP web view control that can be used in WPF and Windows Forms applications. This control embeds a view into your application that renders web content using the Microsoft Edge rendering engine",
        "Icon": "/Assets/Helpers.png",
        "DocumentationUrl": "https://raw.githubusercontent.com/MicrosoftDocs/WindowsCommunityToolkitDocs/master/docs/controls/wpf-winforms/WebView.md",
        "CodeUrl": "https://github.com/windows-toolkit/Microsoft.Toolkit.Win32"
      },
      {
        "Name": "WebViewCompatible",
        "About": "The Windows Community Toolkit provides a version of the UWP web view control that can be used in WPF and Windows Forms applications. This control embeds a view into your application that renders web content in one of two ways. For client environments that support the WebViewControl (Windows 10), that implementation is used. For legacy systems, System.Windows.Controls.WebBrowser implements the view",
        "Icon": "/Assets/Helpers.png",
        "DocumentationUrl": "https://raw.githubusercontent.com/MicrosoftDocs/WindowsCommunityToolkitDocs/master/docs/controls/wpf-winforms/WebViewCompatible.md",
        "CodeUrl": "https://github.com/windows-toolkit/Microsoft.Toolkit.Win32"
      },
      {
        "Name": "InkCanvas",
        "About": "This control is a wrapper to enable use of the UWP InkCanvas control in Windows Forms or WPF",
        "Icon": "/Assets/Helpers.png",
        "DocumentationUrl": "https://raw.githubusercontent.com/MicrosoftDocs/WindowsCommunityToolkitDocs/master/docs/controls/wpf-winforms/InkCanvas.md",
        "CodeUrl": "https://github.com/windows-toolkit/Microsoft.Toolkit.Win32"
      },
      {
        "Name": "InkToolbar",
        "About": "This control is a wrapper to enable use of the UWP InkToolbar control in Windows Forms or WPF",
        "Icon": "/Assets/Helpers.png",
        "DocumentationUrl": "https://raw.githubusercontent.com/MicrosoftDocs/WindowsCommunityToolkitDocs/master/docs/controls/wpf-winforms/InkToolbar.md",
        "CodeUrl": "https://github.com/windows-toolkit/Microsoft.Toolkit.Win32"
      },
      {
        "Name": "MediaPlayerElement",
        "About": "This control is a wrapper to enable use of the UWP MediaPlayerElement control in Windows Forms or WPF",
        "Icon": "/Assets/Helpers.png",
        "DocumentationUrl": "https://raw.githubusercontent.com/MicrosoftDocs/WindowsCommunityToolkitDocs/master/docs/controls/wpf-winforms/MediaPlayerElement.md",
        "CodeUrl": "https://github.com/windows-toolkit/Microsoft.Toolkit.Win32"
      },
      {
        "Name": "MapControl",
        "About": "This control is a wrapper to enable use of the UWP MapControl control in Windows Forms or WPF",
        "Icon": "/Assets/Helpers.png",
        "DocumentationUrl": "https://raw.githubusercontent.com/MicrosoftDocs/WindowsCommunityToolkitDocs/master/docs/controls/wpf-winforms/MapControl.md",
        "CodeUrl": "https://github.com/windows-toolkit/Microsoft.Toolkit.Win32"
      }
    ]
  },
  {
    "Name": "Services",
    "Icon": "Icons/Services.png",
    "Samples": [
      {
        "Name": "Microsoft Graph Service",
        "About": "These providers help you easily authenticate and connect to the Microsoft Graph.",
        "Icon": "/Assets/mslogo.png",
        "BadgeUpdateVersionRequired": "PREVIEW",
        "DeprecatedWarning": "The Graph Providers are in preview. Find out more here: https://aka.ms/wgt",
        "DocumentationUrl": "https://raw.githubusercontent.com/MicrosoftDocs/WindowsCommunityToolkitDocs/master/docs/graph/providers/InteractiveProviderBehavior.md",
        "CodeUrl": "https://github.com/windows-toolkit/Graph-Controls"
      },
      {
        "Name": "Twitter Service",
        "Type": "TwitterPage",
        "About": "The Twitter Service allows you to retrieve or publish data to Twitter.",
        "CodeUrl": "https://github.com/windows-toolkit/WindowsCommunityToolkit/tree/master/Microsoft.Toolkit.Services/Services/Twitter",
        "CodeFile": "TwitterCode.bind",
        "Icon": "/SamplePages/Twitter Service/TwitterLogo.png",
        "DocumentationUrl": "https://raw.githubusercontent.com/MicrosoftDocs/WindowsCommunityToolkitDocs/master/docs/services/Twitter.md"
      },
      {
        "Name": "Weibo Service",
        "Type": "WeiboPage",
        "About": "The Weibo Service allows you to retrieve or publish data to Weibo.",
        "CodeUrl": "https://github.com/windows-toolkit/WindowsCommunityToolkit/tree/master/Microsoft.Toolkit.Services/Services/Weibo",
        "CodeFile": "WeiboCode.bind",
        "Icon": "/SamplePages/Weibo Service/WeiboLogo.png",
        "DocumentationUrl": "https://raw.githubusercontent.com/MicrosoftDocs/WindowsCommunityToolkitDocs/master/docs/services/Weibo.md"
      },
      {
        "Name": "OneDrive Service",
        "About": "The OneDrive service allows you to get your files from OneDrive using an Microsoft Account or OneDrive For Business using an Office 365 account",
        "CodeUrl": "https://github.com/windows-toolkit/WindowsCommunityToolkit/tree/master/Microsoft.Toolkit.Services/Services/OneDrive/",
        "Icon": "/SamplePages/OneDrive Service/OneDriveLogo.png",
        "BadgeUpdateVersionRequired": "DEPRECATED",
        "DeprecatedWarning": "Please use the Microsoft Graph SDK or our new providers at https://aka.ms/wgt",
        "DocumentationUrl": "https://raw.githubusercontent.com/MicrosoftDocs/WindowsCommunityToolkitDocs/master/docs/services/OneDrive.md"
      },
      {
        "Name": "LinkedIn Service",
        "Type": "LinkedInPage",
        "About": "The LinkedIn service allows you to connect to retrieve or publish data to LinkedIn.",
        "CodeUrl": "https://github.com/windows-toolkit/WindowsCommunityToolkit/tree/master/Microsoft.Toolkit.Services/Services/LinkedIn/",
        "CodeFile": "LinkedInCode.bind",
        "Icon": "/SamplePages/LinkedIn Service/LinkedInLogo.png",
        "DocumentationUrl": "https://raw.githubusercontent.com/MicrosoftDocs/WindowsCommunityToolkitDocs/master/docs/services/Linkedin.md"
      },
      {
        "Name": "Microsoft Translator Service",
        "Type": "MicrosoftTranslatorPage",
        "About": "The Microsoft Translator Service allows you to translate text into many languages.",
        "CodeUrl": "https://github.com/windows-toolkit/WindowsCommunityToolkit/tree/master/Microsoft.Toolkit.Services/Services/MicrosoftTranslator",
        "CodeFile": "MicrosoftTranslatorCode.bind",
        "Icon": "/SamplePages/Microsoft Translator Service/TranslatorService.png",
        "DocumentationUrl": "https://raw.githubusercontent.com/MicrosoftDocs/WindowsCommunityToolkitDocs/master/docs/services/MicrosoftTranslator.md"
      }
    ]
  },
  {
    "Name": "Helpers",
    "Icon": "Icons/Helpers.png",
    "Samples": [
      {
        "Name": "ImageCache",
        "Type": "ImageCachePage",
        "Subcategory": "Data",
        "About": "The ImageCache allows persistence of images with an option to use in-memory storage.",
        "CodeUrl": "https://github.com/windows-toolkit/WindowsCommunityToolkit/blob/master/Microsoft.Toolkit.Uwp.UI/Cache/ImageCache.cs",
        "CodeFile": "ImageCacheCode.bind",
        "XamlCodeFile": "ImageCacheXaml.bind",
        "Icon": "/SamplePages/ImageCache/ImageCache.png",
        "DocumentationUrl": "https://raw.githubusercontent.com/MicrosoftDocs/WindowsCommunityToolkitDocs/master/docs/helpers/ImageCache.md"
      },
      {
        "Name": "Object Storage",
        "Type": "ObjectStoragePage",
        "Subcategory": "Systems",
        "About": "The Object Storage helper allows you to easily read and save objects in your application, both locally or on every device (roaming).",
        "CodeUrl": "https://github.com/windows-toolkit/WindowsCommunityToolkit/tree/master/Microsoft.Toolkit.Uwp/Helpers/ObjectStorage",
        "CodeFile": "ObjectStorageCode.bind",
        "Icon": "/SamplePages/Object Storage/ObjectStorage.png",
        "DocumentationUrl": "https://raw.githubusercontent.com/MicrosoftDocs/WindowsCommunityToolkitDocs/master/docs/helpers/ObjectStorage.md"
      },
      {
        "Name": "Incremental Loading Collection",
        "Type": "IncrementalLoadingCollectionPage",
        "Subcategory": "Data",
        "About": "Allows to create collections that can be loaded incrementally, as user requests more items in the view. This type of collections can be bound to controls like GridView and ListView.",
        "CodeUrl": "https://github.com/windows-toolkit/WindowsCommunityToolkit/tree/master/Microsoft.Toolkit.Uwp/IncrementalLoadingCollection",
        "CodeFile": "IncrementalLoadingCollectionCode.bind",
        "Icon": "/SamplePages/Incremental Loading Collection/icon.png",
        "DocumentationUrl": "https://raw.githubusercontent.com/MicrosoftDocs/WindowsCommunityToolkitDocs/master/docs/helpers/IncrementalLoadingCollection.md"
      },
      {
        "Name": "BackgroundTaskHelper",
        "Type": "BackgroundTaskHelperPage",
        "Subcategory": "Systems",
        "About": "Allows easy registration and maintenance of background task",
        "CodeUrl": "https://github.com/windows-toolkit/WindowsCommunityToolkit/blob/master/Microsoft.Toolkit.Uwp/Helpers/BackgroundTaskHelper.cs",
        "CodeFile": "BackgroundTaskHelperCode.bind",
        "Icon": "/Assets/Helpers.png",
        "DocumentationUrl": "https://raw.githubusercontent.com/MicrosoftDocs/WindowsCommunityToolkitDocs/master/docs/helpers/BackgroundTaskHelper.md"
      },
      {
        "Name": "NetworkHelper",
        "Type": "NetworkHelperPage",
        "Subcategory": "Systems",
        "About": "The NetworkHelper class is used to determine whether the app has Internet, and if it is on a metered Internet connection",
        "CodeUrl": "https://github.com/windows-toolkit/WindowsCommunityToolkit/tree/master/Microsoft.Toolkit.Uwp.Connectivity/Network",
        "CodeFile": "NetworkHelperCode.bind",
        "Icon": "/SamplePages/NetworkHelper/NetworkHelper.png",
        "DocumentationUrl": "https://raw.githubusercontent.com/MicrosoftDocs/WindowsCommunityToolkitDocs/master/docs/helpers/NetworkHelper.md"
      },
      {
        "Name": "BluetoothLEHelper",
        "Type": "BluetoothLEHelperPage",
        "Subcategory": "Systems",
        "About": "The Bluetooth LE helper class is used to connect and interact with bluetooth LE devices.",
        "CodeUrl": "https://github.com/windows-toolkit/WindowsCommunityToolkit/tree/master/Microsoft.Toolkit.Uwp.Connectivity/BluetoothLEHelper",
        "CodeFile": "BluetoothLEHelperCode.bind",
        "Icon": "/SamplePages/BluetoothLEHelper/BluetoothLEHelper.png",
        "DocumentationUrl": "https://raw.githubusercontent.com/MicrosoftDocs/WindowsCommunityToolkitDocs/master/docs/helpers/BluetoothLEHelper.md",
        "BadgeUpdateVersionRequired": "Creators Update required"
      },
      {
        "Name": "SystemInformation",
        "Type": "SystemInformationPage",
        "Subcategory": "Systems",
        "About": "The SystemInformation class provides easy access to some of system/app/device information",
        "CodeUrl": "https://github.com/windows-toolkit/WindowsCommunityToolkit/tree/master/Microsoft.Toolkit.Uwp/Helpers/SystemInformation.cs",
        "CodeFile": "SystemInformationCode.bind",
        "Icon": "/SamplePages/SystemInformation/SystemInformation.png",
        "DocumentationUrl": "https://raw.githubusercontent.com/MicrosoftDocs/WindowsCommunityToolkitDocs/master/docs/helpers/SystemInformation.md"
      },
      {
        "Name": "PrintHelper",
        "Type": "PrintHelperPage",
        "Subcategory": "Systems",
        "About": "Allows to easily print XAML controls",
        "CodeUrl": "https://github.com/windows-toolkit/WindowsCommunityToolkit/tree/master/Microsoft.Toolkit.Uwp/Helpers/PrintHelper",
        "CodeFile": "PrintHelperCode.bind",
        "XamlCodeFile": "PrintHelperXaml.bind",
        "Icon": "/SamplePages/PrintHelper/PrintHelper.png",
        "DocumentationUrl": "https://raw.githubusercontent.com/MicrosoftDocs/WindowsCommunityToolkitDocs/master/docs/helpers/PrintHelper.md"
      },
      {
        "Name": "DispatcherQueueHelper",
        "Type": "DispatcherQueueHelperPage",
        "Subcategory": "Developer",
        "About": "Allows easy interaction with Windows Runtime message dispatcher queue for multi-threaded scenario (I.E: Run code on UI thread).",
        "CodeUrl": "https://github.com/windows-toolkit/WindowsCommunityToolkit/blob/master/Microsoft.Toolkit.Uwp/Helpers/DispatcherQueueHelper.cs",
        "CodeFile": "DispatcherQueueHelperCode.bind",
        "Icon": "/Assets/Helpers.png",
        "DocumentationUrl": "https://raw.githubusercontent.com/MicrosoftDocs/WindowsCommunityToolkitDocs/master/docs/helpers/DispatcherQueueHelper.md"
      },
      {
        "Name": "AdvancedCollectionView",
        "Type": "AdvancedCollectionViewPage",
        "Subcategory": "Data",
        "About": "Allows you to easily sort and filter your collections before displaying them.",
        "CodeUrl": "https://github.com/windows-toolkit/WindowsCommunityToolkit/tree/master/Microsoft.Toolkit.Uwp.UI/AdvancedCollectionView",
        "CodeFile": "AdvancedCollectionView.bind",
        "Icon": "/SamplePages/AdvancedCollectionView/AdvancedCollectionView.png",
        "DocumentationUrl": "https://raw.githubusercontent.com/MicrosoftDocs/WindowsCommunityToolkitDocs/master/docs/helpers/AdvancedCollectionView.md"
      },
      {
        "Name": "ObservableGroup",
        "Type": "ObservableGroupPage",
        "Subcategory": "Data",
        "About": "Allows you to easily create observable grouped collections.",
        "CodeUrl": "https://github.com/windows-toolkit/WindowsCommunityToolkit/tree/master/Microsoft.Toolkit/ObservableGroup",
        "CodeFile": "ObservableGroup.bind",
        "Icon": "/Assets/Helpers.png",
        "DocumentationUrl": "https://raw.githubusercontent.com/MicrosoftDocs/WindowsCommunityToolkitDocs/master/docs/helpers/ObservableGroup.md"
      },
      {
        "Name": "CameraHelper",
        "Type": "CameraHelperPage",
        "Subcategory": "Systems",
        "About": "Allows to easily get camera frame sources available for media capture to preview video and get real time video frames/software bitmaps.",
        "CodeUrl": "https://github.com/windows-toolkit/WindowsCommunityToolkit/blob/master/Microsoft.Toolkit.Uwp/Helpers/CameraHelper/CameraHelper.cs",
        "CodeFile": "CameraHelperCode.bind",
        "Icon": "/SamplePages/CameraHelper/CameraHelper.png",
        "BadgeUpdateVersionRequired": "April 2018 update required",
        "DocumentationUrl": "https://raw.githubusercontent.com/MicrosoftDocs/WindowsCommunityToolkitDocs/master/docs/helpers/CameraHelper.md"
      },
      {
        "Name": "ThemeListener",
        "Type": "ThemeListenerPage",
        "Subcategory": "Systems",
        "About": "The ThemeListener allows you to keep track of changes to the System Theme.",
        "Icon": "/Assets/Helpers.png",
        "DocumentationUrl": "https://raw.githubusercontent.com/MicrosoftDocs/WindowsCommunityToolkitDocs/master/docs/helpers/ThemeListener.md"
      },
      {
        "Name": "RemoteDeviceHelper",
        "Type": "RemoteDeviceHelperPage",
        "Subcategory": "Systems",
        "About": "Allows you to easily enumerate remote devices ( Project Rome ).",
        "CodeUrl": "https://github.com/windows-toolkit/WindowsCommunityToolkit/blob/master/Microsoft.Toolkit.Uwp/Helpers/RemoteDeviceHelper/RemoteDeviceHelper.cs",
        "CodeFile": "RemoteDeviceHelperCode.bind",
        "Icon": "/SamplePages/RemoteDeviceHelper/RemoteDeviceHelper.png",
        "DocumentationUrl": "https://raw.githubusercontent.com/MicrosoftDocs/WindowsCommunityToolkitDocs/master/docs/helpers/RemoteDeviceHelper.md"
      },
      {
        "Name": "ViewportBehavior",
        "Type": "ViewportBehaviorPage",
        "Subcategory": "Systems",
        "About": "Behavior for listening element enter or exit viewport",
        "CodeUrl": "https://github.com/windows-toolkit/WindowsCommunityToolkit/tree/master/Microsoft.Toolkit.Uwp.UI.Animations/ViewportBehavior",
        "CodeFile": "ViewportBehaviorCode.bind",
        "XamlCodeFile": "ViewportBehaviorXaml.bind",
        "Icon": "/SamplePages/ViewportBehavior/ViewportBehavior.png",
        "DocumentationUrl": "https://raw.githubusercontent.com/MicrosoftDocs/WindowsCommunityToolkitDocs/master/docs/animations/ViewportBehavior.md"
      },
      {
        "Name": "Markdown Parser",
        "Type": "MarkdownParserPage",
        "Subcategory": "Parser",
        "About": "The Markdown Parser allows you to parse a Markdown String into a Markdown Document, and then Render it with a Markdown Renderer.",
        "Icon": "/Assets/Helpers.png",
        "DocumentationUrl": "https://raw.githubusercontent.com/MicrosoftDocs/WindowsCommunityToolkitDocs/master/docs/parsers/MarkdownParser.md"
      },
      {
        "Name": "RSS Parser",
        "Type": "RssParserPage",
        "Subcategory": "Parser",
        "About": "The RSS Parser allows you to parse an RSS content String into RSS Schema.",
        "Icon": "/Assets/Helpers.png",
        "DocumentationUrl": "https://raw.githubusercontent.com/MicrosoftDocs/WindowsCommunityToolkitDocs/master/docs/parsers/RssParser.md"
      },
      {
        "Name": "LiveTile",
        "Type": "LiveTilePage",
        "Subcategory": "Notifications",
        "About": "This shows how to update a Live Tile with a rich Adaptive notification.",
        "CodeUrl": "https://github.com/windows-toolkit/WindowsCommunityToolkit/tree/master/Microsoft.Toolkit.Uwp.Notifications",
        "CodeFile": "LiveTileCode.bind",
        "JavaScriptCodeFile": "LiveTileCodeJavaScript.bind",
        "Icon": "/SamplePages/LiveTile/LiveTile.png",
        "DocumentationUrl": "https://raw.githubusercontent.com/MicrosoftDocs/WindowsCommunityToolkitDocs/master/docs/notifications/NotificationsOverview.md"
      },
      {
        "Name": "Toast",
        "Type": "ToastPage",
        "Subcategory": "Notifications",
        "About": "This shows how to send a Toast notification.",
        "CodeUrl": "https://github.com/windows-toolkit/WindowsCommunityToolkit/tree/master/Microsoft.Toolkit.Uwp.Notifications",
        "CodeFile": "ToastCode.bind",
        "JavaScriptCodeFile": "ToastCodeJavaScript.bind",
        "Icon": "/SamplePages/Toast/Toast.png",
        "DocumentationUrl": "https://raw.githubusercontent.com/MicrosoftDocs/WindowsCommunityToolkitDocs/master/docs/notifications/NotificationsOverview.md"
      },
      {
        "Name": "WeatherLiveTileAndToast",
        "Type": "WeatherLiveTileAndToastPage",
        "Subcategory": "Notifications",
        "About": "This shows how to send a Weather Live Tile and Toast notification, displaying the forecast.",
        "CodeUrl": "https://github.com/windows-toolkit/WindowsCommunityToolkit/tree/master/Microsoft.Toolkit.Uwp.Notifications",
        "CodeFile": "WeatherLiveTileAndToastCode.bind",
        "JavaScriptCodeFile": "WeatherLiveTileAndToastCodeJavaScript.bind",
        "Icon": "/SamplePages/WeatherLiveTileAndToast/WeatherLiveTileAndToast.png",
        "DocumentationUrl": "https://raw.githubusercontent.com/MicrosoftDocs/WindowsCommunityToolkitDocs/master/docs/notifications/NotificationsOverview.md"
      },
      {
        "Name": "PlatformSpecificAnalyzer",
        "Subcategory": "Developer",
        "About": "Platform Specific Analyzer is a Roslyn analyzer that analyzes and suggests code fixes to ensure that any version / platform specific API are guarded by correct runtime checks",
        "CodeUrl": "https://github.com/windows-toolkit/WindowsCommunityToolkit/tree/master/Microsoft.Toolkit.Uwp.PlatformSpecificAnalyzer",
        "Icon": "/Assets/Helpers.png",
        "DocumentationUrl": "https://raw.githubusercontent.com/MicrosoftDocs/WindowsCommunityToolkitDocs/master/docs/platform-specific/PlatformSpecificAnalyzer.md"
      },
      {
        "Name": "CompareStateTrigger",
        "Type": "CompareStateTriggerPage",
        "Subcategory": "State Triggers",
        "About": "Enables a state if the value is equal to, greater than, or less than another value",
        "CodeUrl": "https://github.com/windows-toolkit/WindowsCommunityToolkit/tree/master/Microsoft.Toolkit.Uwp.UI.Triggers",
        "XamlCodeFile": "/SamplePages/Triggers/CompareStateTrigger.bind",
        "Icon": "/Assets/Helpers.png",
        "DocumentationUrl": "https://raw.githubusercontent.com/MicrosoftDocs/WindowsCommunityToolkitDocs/master/docs/helpers/Triggers.md"
      },
      {
        "Name": "IsEqualStateTrigger",
        "Type": "IsEqualStateTriggerPage",
        "Subcategory": "State Triggers",
        "About": "Enables a state if the value is equal to another value",
        "CodeUrl": "https://github.com/windows-toolkit/WindowsCommunityToolkit/tree/master/Microsoft.Toolkit.Uwp.UI.Triggers",
        "XamlCodeFile": "/SamplePages/Triggers/IsEqualStateTrigger.bind",
        "Icon": "/Assets/Helpers.png",
        "DocumentationUrl": "https://raw.githubusercontent.com/MicrosoftDocs/WindowsCommunityToolkitDocs/master/docs/helpers/Triggers.md"
      },
      {
        "Name": "FullScreenModeStateTrigger",
        "Type": "FullScreenModeStateTriggerPage",
        "Subcategory": "State Triggers",
        "About": "Trigger for switching when in full screen mode",
        "CodeUrl": "https://github.com/windows-toolkit/WindowsCommunityToolkit/tree/master/Microsoft.Toolkit.Uwp.UI.Triggers",
        "XamlCodeFile": "/SamplePages/Triggers/FullScreenModeStateTrigger.bind",
        "Icon": "/Assets/Helpers.png",
        "DocumentationUrl": "https://raw.githubusercontent.com/MicrosoftDocs/WindowsCommunityToolkitDocs/master/docs/helpers/Triggers.md"
      },
      {
        "Name": "IsNullOrEmptyStateTriggers",
        "Type": "IsNullOrEmptyStateTriggerPage",
        "Subcategory": "State Triggers",
        "About": "Enables a state if an Object is null or a String/IEnumerable is empty",
        "CodeUrl": "https://github.com/windows-toolkit/WindowsCommunityToolkit/tree/master/Microsoft.Toolkit.Uwp.UI.Triggers",
        "XamlCodeFile": "/SamplePages/Triggers/IsNullOrEmptyStateTrigger.bind",
        "Icon": "/Assets/Helpers.png",
        "DocumentationUrl": "https://raw.githubusercontent.com/MicrosoftDocs/WindowsCommunityToolkitDocs/master/docs/helpers/Triggers.md"
      },
      {
        "Name": "NetworkConnectionStateTrigger",
        "Type": "NetworkConnectionStateTriggerPage",
        "Subcategory": "State Triggers",
        "About": "Trigger for switching when the network availability changes",
        "CodeUrl": "https://github.com/windows-toolkit/WindowsCommunityToolkit/tree/master/Microsoft.Toolkit.Uwp.UI.Triggers",
        "XamlCodeFile": "/SamplePages/Triggers/NetworkConnectionStateTrigger.bind",
        "Icon": "/Assets/Helpers.png",
        "DocumentationUrl": "https://raw.githubusercontent.com/MicrosoftDocs/WindowsCommunityToolkitDocs/master/docs/helpers/Triggers.md"
      },
      {
        "Name": "IsNotEqualStateTrigger",
        "Type": "IsNotEqualStateTriggerPage",
        "Subcategory": "State Triggers",
        "About": "Enables a state if the value is not equal to another value",
        "CodeUrl": "https://github.com/windows-toolkit/WindowsCommunityToolkit/tree/master/Microsoft.Toolkit.Uwp.UI.Triggers",
        "XamlCodeFile": "/SamplePages/Triggers/IsNotEqualStateTrigger.bind",
        "Icon": "/Assets/Helpers.png",
        "DocumentationUrl": "https://raw.githubusercontent.com/MicrosoftDocs/WindowsCommunityToolkitDocs/master/docs/helpers/Triggers.md"
      },
      {
        "Name": "RegexStateTrigger",
        "Type": "RegexStateTriggerPage",
        "Subcategory": "State Triggers",
        "About": "Enables a state if the regex expression is true for a given string value",
        "CodeUrl": "https://github.com/windows-toolkit/WindowsCommunityToolkit/tree/master/Microsoft.Toolkit.Uwp.UI.Triggers",
        "XamlCodeFile": "/SamplePages/Triggers/RegexStateTrigger.bind",
        "Icon": "/Assets/Helpers.png",
        "DocumentationUrl": "https://raw.githubusercontent.com/MicrosoftDocs/WindowsCommunityToolkitDocs/master/docs/helpers/Triggers.md"
      },
      {
        "Name": "UserHandPreferenceStateTrigger",
        "Type": "UserHandPreferenceStateTriggerPage",
        "Subcategory": "State Triggers",
        "About": "Trigger for switching UI based on whether the user favours their left or right hand.",
        "CodeUrl": "https://github.com/windows-toolkit/WindowsCommunityToolkit/tree/master/Microsoft.Toolkit.Uwp.UI.Triggers",
        "XamlCodeFile": "/SamplePages/Triggers/UserHandPreferenceStateTrigger.bind",
        "Icon": "/Assets/Helpers.png",
        "DocumentationUrl": "https://raw.githubusercontent.com/MicrosoftDocs/WindowsCommunityToolkitDocs/master/docs/helpers/Triggers.md"
      },
      {
        "Name": "UserInteractionModeStateTrigger",
        "Type": "UserInteractionModeStateTriggerPage",
        "Subcategory": "State Triggers",
        "About": "Trigger for switching when the User interaction mode changes (tablet mode)",
        "CodeUrl": "https://github.com/windows-toolkit/WindowsCommunityToolkit/tree/master/Microsoft.Toolkit.Uwp.UI.Triggers",
        "XamlCodeFile": "/SamplePages/Triggers/UserInteractionModeStateTrigger.bind",
        "Icon": "/Assets/Helpers.png",
        "DocumentationUrl": "https://raw.githubusercontent.com/MicrosoftDocs/WindowsCommunityToolkitDocs/master/docs/helpers/Triggers.md"
      }
    ]
  },
  {
    "Name": "Brushes",
    "Icon": "Icons/Brushes.png",
    "Samples": [
      {
        "Name": "BackdropBlurBrush",
        "Type": "BackdropBlurBrushPage",
        "About": "Brush which fills the contents with a blurred version of whatever's behind it.",
        "CodeUrl": "https://github.com/windows-toolkit/WindowsCommunityToolkit/tree/master/Microsoft.Toolkit.Uwp.UI.Media/Brushes/BackdropBlurBrush.cs",
        "XamlCodeFile": "BackdropBlurBrushXaml.bind",
        "Icon": "/SamplePages/BackdropBlurBrush/BackdropBlurBrush.png",
<<<<<<< HEAD
        "BadgeUpdateVersionRequired": "Creators Update required",
        "ApiCheck": "Microsoft.UI.Xaml.Media.XamlCompositionBrushBase",
=======
        "ApiCheck": "Windows.UI.Xaml.Media.XamlCompositionBrushBase",
>>>>>>> 2cfad9c9
        "DocumentationUrl": "https://raw.githubusercontent.com/MicrosoftDocs/WindowsCommunityToolkitDocs/master/docs/brushes/BackdropBlurBrush.md"
      },
      {
        "Name": "BackdropInvertBrush",
        "Type": "BackdropInvertBrushPage",
        "About": "Brush which fills the contents with an inverted version of whatever's behind it.",
        "CodeUrl": "https://github.com/windows-toolkit/WindowsCommunityToolkit/tree/master/Microsoft.Toolkit.Uwp.UI.Media/Brushes/BackdropInvertBrush.cs",
        "XamlCodeFile": "BackdropInvertBrushXaml.bind",
        "Icon": "/SamplePages/BackdropInvertBrush/BackdropInvertBrush.png",
<<<<<<< HEAD
        "BadgeUpdateVersionRequired": "Creators Update required",
        "ApiCheck": "Microsoft.UI.Xaml.Media.XamlCompositionBrushBase",
=======
        "ApiCheck": "Windows.UI.Xaml.Media.XamlCompositionBrushBase",
>>>>>>> 2cfad9c9
        "DocumentationUrl": "https://raw.githubusercontent.com/MicrosoftDocs/WindowsCommunityToolkitDocs/master/docs/brushes/BackdropInvertBrush.md"
      },
      {
        "Name": "BackdropGammaTransferBrush",
        "Type": "BackdropGammaTransferBrushPage",
        "About": "Brush which fills the contents with a gamma modified version of whatever's behind it.",
        "CodeUrl": "https://github.com/windows-toolkit/WindowsCommunityToolkit/tree/master/Microsoft.Toolkit.Uwp.UI.Media/Brushes/BackdropGammaTransferBrush.cs",
        "XamlCodeFile": "BackdropGammaTransferBrushXaml.bind",
        "Icon": "/SamplePages/BackdropGammaTransferBrush/BackdropGammaTransferBrush.png",
<<<<<<< HEAD
        "BadgeUpdateVersionRequired": "Creators Update required",
        "ApiCheck": "Microsoft.UI.Xaml.Media.XamlCompositionBrushBase",
=======
        "ApiCheck": "Windows.UI.Xaml.Media.XamlCompositionBrushBase",
>>>>>>> 2cfad9c9
        "DocumentationUrl": "https://raw.githubusercontent.com/MicrosoftDocs/WindowsCommunityToolkitDocs/master/docs/brushes/BackdropGammaTransferBrush.md"
      },
      {
        "Name": "BackdropSaturationBrush",
        "Type": "BackdropSaturationBrushPage",
        "About": "Brush which applies a Saturation effect to whatever's behind it.",
        "CodeUrl": "https://github.com/windows-toolkit/WindowsCommunityToolkit/tree/master/Microsoft.Toolkit.Uwp.UI.Media/Brushes/BackdropSaturationBrush.cs",
        "XamlCodeFile": "BackdropSaturationBrushXaml.bind",
        "Icon": "/SamplePages/BackdropSaturationBrush/BackdropSaturationBrush.png",
<<<<<<< HEAD
        "BadgeUpdateVersionRequired": "Creators Update required",
        "ApiCheck": "Microsoft.UI.Xaml.Media.XamlCompositionBrushBase",
=======
        "ApiCheck": "Windows.UI.Xaml.Media.XamlCompositionBrushBase",
>>>>>>> 2cfad9c9
        "DocumentationUrl": "https://raw.githubusercontent.com/MicrosoftDocs/WindowsCommunityToolkitDocs/master/docs/brushes/BackdropSaturationBrush.md"
      },
      {
        "Name": "BackdropSepiaBrush",
        "Type": "BackdropSepiaBrushPage",
        "About": "Brush which applies a Sepia effect to whatever's behind it.",
        "CodeUrl": "https://github.com/windows-toolkit/WindowsCommunityToolkit/tree/master/Microsoft.Toolkit.Uwp.UI.Media/Brushes/BackdropSepiaBrush.cs",
        "XamlCodeFile": "BackdropSepiaBrushXaml.bind",
        "Icon": "/SamplePages/BackdropSepiaBrush/BackdropSepiaBrush.png",
<<<<<<< HEAD
        "BadgeUpdateVersionRequired": "Creators Update required",
        "ApiCheck": "Microsoft.UI.Xaml.Media.XamlCompositionBrushBase",
=======
        "ApiCheck": "Windows.UI.Xaml.Media.XamlCompositionBrushBase",
>>>>>>> 2cfad9c9
        "DocumentationUrl": "https://raw.githubusercontent.com/MicrosoftDocs/WindowsCommunityToolkitDocs/master/docs/brushes/BackdropSepiaBrush.md"
      },
      {
        "Name": "ImageBlendBrush",
        "Type": "ImageBlendBrushPage",
        "About": "Brush which applies a blending effect a given image from whatever's behind it.",
        "CodeUrl": "https://github.com/windows-toolkit/WindowsCommunityToolkit/tree/master/Microsoft.Toolkit.Uwp.UI.Media/Brushes/ImageBlendBrush.cs",
        "XamlCodeFile": "ImageBlendBrushXaml.bind",
        "Icon": "/SamplePages/ImageBlendBrush/ImageBlendBrush.png",
<<<<<<< HEAD
        "BadgeUpdateVersionRequired": "Creators Update required",
        "ApiCheck": "Microsoft.UI.Xaml.Media.XamlCompositionBrushBase",
=======
        "ApiCheck": "Windows.UI.Xaml.Media.XamlCompositionBrushBase",
>>>>>>> 2cfad9c9
        "DocumentationUrl": "https://raw.githubusercontent.com/MicrosoftDocs/WindowsCommunityToolkitDocs/master/docs/brushes/ImageBlendBrush.md"
      },
      {
        "Name": "RadialGradientBrush",
        "Type": "RadialGradientBrushPage",
        "About": "A composition brush which creates a radial gradient effect.",
        "CodeUrl": "https://github.com/windows-toolkit/WindowsCommunityToolkit/tree/master/Microsoft.Toolkit.Uwp.UI.Media/Brushes/RadialGradientBrush.cs",
        "XamlCodeFile": "RadialGradientBrushXaml.bind",
        "Icon": "/SamplePages/RadialGradientBrush/RadialGradientBrush.png",
<<<<<<< HEAD
        "BadgeUpdateVersionRequired": "Creators Update required",
        "ApiCheck": "Microsoft.UI.Xaml.Media.XamlCompositionBrushBase",
=======
        "ApiCheck": "Windows.UI.Xaml.Media.XamlCompositionBrushBase",
>>>>>>> 2cfad9c9
        "DocumentationUrl": "https://raw.githubusercontent.com/MicrosoftDocs/WindowsCommunityToolkitDocs/master/docs/brushes/RadialGradientBrush.md"
      },
      {
        "Name": "PipelineBrush",
        "Type": "PipelineBrushPage",
        "About": "A composition brush which can render any custom Win2D/Composition effects chain.",
        "CodeUrl": "https://github.com/windows-toolkit/WindowsCommunityToolkit/tree/master/Microsoft.Toolkit.Uwp.UI.Media/Brushes/PipelineBrush.cs",
        "CodeFile": "PipelineBrushCode.bind",
        "XamlCodeFile": "PipelineBrushXaml.bind",
        "Icon": "/SamplePages/PipelineBrush/PipelineBrush.png",
        "ApiCheck": "Windows.UI.Xaml.Media.XamlCompositionBrushBase",
        "DocumentationUrl": "https://raw.githubusercontent.com/MicrosoftDocs/WindowsCommunityToolkitDocs/master/docs/brushes/PipelineBrush.md"
      },
      {
        "Name": "AcrylicBrush",
        "Type": "AcrylicBrushPage",
        "About": "A composition brush that provides a custom implementation of the official acrylic brush.",
        "CodeUrl": "https://github.com/windows-toolkit/WindowsCommunityToolkit/tree/master/Microsoft.Toolkit.Uwp.UI.Media/Brushes/AcrylicBrush.cs",
        "XamlCodeFile": "AcrylicBrushXaml.bind",
        "Icon": "/SamplePages/AcrylicBrush/AcrylicBrush.png",
        "ApiCheck": "Windows.UI.Xaml.Media.XamlCompositionBrushBase",
        "DocumentationUrl": "https://raw.githubusercontent.com/MicrosoftDocs/WindowsCommunityToolkitDocs/master/docs/brushes/AcrylicBrush.md"
      },
      {
        "Name": "TilesBrush",
        "Type": "TilesBrushPage",
        "About": "A composition brush that provides the ability to display a repeated image on its render surface.",
        "CodeUrl": "https://github.com/windows-toolkit/WindowsCommunityToolkit/tree/master/Microsoft.Toolkit.Uwp.UI.Media/Brushes/TilesBrush.cs",
        "XamlCodeFile": "TilesBrushXaml.bind",
        "Icon": "/SamplePages/TilesBrush/TilesBrush.png",
        "ApiCheck": "Windows.UI.Xaml.Media.XamlCompositionBrushBase",
        "DocumentationUrl": "https://raw.githubusercontent.com/MicrosoftDocs/WindowsCommunityToolkitDocs/master/docs/brushes/TilesBrush.md"
      }
    ]
  },
  {
    "Name": "Extensions",
    "Icon": "Icons/Extensions.png",
    "Samples": [
      {
        "Name": "ListViewExtensions",
        "Type": "ListViewExtensionsPage",
        "About": "Extensions for all controls that inherit from ListViewBase like ListView.",
        "CodeUrl": "https://github.com/windows-toolkit/WindowsCommunityToolkit/tree/master/Microsoft.Toolkit.Uwp.UI/Extensions/ListViewExtensions",
        "XamlCodeFile": "ListViewExtensionsCode.bind",
        "Icon": "/Assets/Helpers.png",
        "DocumentationUrl": "https://raw.githubusercontent.com/MicrosoftDocs/WindowsCommunityToolkitDocs/master/docs/extensions/ListViewExtensions.md"
      },
      {
        "Name": "ViewExtensions",
        "Type": "ViewExtensionsPage",
        "About": "View extensions to set TitleBar properties.",
        "CodeUrl": "https://github.com/windows-toolkit/WindowsCommunityToolkit/tree/master/Microsoft.Toolkit.Uwp.UI/Extensions",
        "XamlCodeFile": "ViewExtensionsCode.bind",
        "Icon": "/SamplePages/ViewExtensions/ViewExtensions.png",
        "DocumentationUrl": "https://raw.githubusercontent.com/MicrosoftDocs/WindowsCommunityToolkitDocs/master/docs/extensions/ViewExtensions.md"
      },
      {
        "Name": "TextBoxMask",
        "Type": "TextBoxMaskPage",
        "About": "TextBox Mask property allows a user to more easily enter fixed width text in TextBox control where you would like them to enter the data in a certain format",
        "CodeUrl": "https://github.com/windows-toolkit/WindowsCommunityToolkit/tree/master/Microsoft.Toolkit.Uwp.UI/Extensions/TextBoxMask",
        "XamlCodeFile": "TextBoxMask.bind",
        "Icon": "/SamplePages/TextBoxMask/TextBoxMask.png",
        "DocumentationUrl": "https://raw.githubusercontent.com/MicrosoftDocs/WindowsCommunityToolkitDocs/master/docs/extensions/TextBoxMask.md"
      },
      {
        "Name": "Mouse",
        "Type": "MouseCursorPage",
        "About": "Mouse.Cursor attached property enables you to easily change the mouse cursor over specific Framework elements.",
        "CodeUrl": "https://github.com/windows-toolkit/WindowsCommunityToolkit/tree/master/Microsoft.Toolkit.Uwp.UI/Extensions/Mouse",
        "XamlCodeFile": "MouseCursorPage.bind",
        "Icon": "/SamplePages/Mouse/MouseCursor.png",
        "DocumentationUrl": "https://raw.githubusercontent.com/MicrosoftDocs/WindowsCommunityToolkitDocs/master/docs/extensions/MouseCursor.md"
      },
      {
        "Name": "TextBoxRegex",
        "Type": "TextBoxRegexPage",
        "About": "TextBoxRegex helps developer to validate a TextBox with a regular expression using the Regex property.",
        "CodeUrl": "https://github.com/windows-toolkit/WindowsCommunityToolkit/tree/master/Microsoft.Toolkit.Uwp.UI/Extensions/TextBoxRegEx",
        "XamlCodeFile": "TextBoxRegex.bind",
        "Icon": "/SamplePages/TextBoxRegex/TextBoxRegex.png",
        "DocumentationUrl": "https://raw.githubusercontent.com/MicrosoftDocs/WindowsCommunityToolkitDocs/master/docs/extensions/TextBoxRegex.md"
      },
      {
        "Name": "SurfaceDialTextbox",
        "Type": "SurfaceDialTextboxPage",
        "About": "Enables support for Surface Dial on any given Textbox. Rotate the Dial to change the numeric value of the Textbox.",
        "CodeUrl": "https://github.com/windows-toolkit/WindowsCommunityToolkit/tree/master/Microsoft.Toolkit.Uwp.UI/Extensions/SurfaceDialTextbox",
        "XamlCodeFile": "SurfaceDialTextboxCode.bind",
        "Icon": "/SamplePages/SurfaceDialTextbox/SurfaceDialTextbox.png",
        "BadgeUpdateVersionRequired": "Anniversary Update required",
        "DocumentationUrl": "https://raw.githubusercontent.com/MicrosoftDocs/WindowsCommunityToolkitDocs/master/docs/extensions/SurfaceDialTextboxHelper.md"
      },
      {
        "Name": "Visual Extensions",
        "Type": "VisualExtensionsPage",
        "About": "Attached properties to modify object visual properties through XAML",
        "CodeUrl": "https://github.com/windows-toolkit/WindowsCommunityToolkit/tree/master/Microsoft.Toolkit.Uwp.UI/Extensions/Visual",
        "XamlCodeFile": "VisualExtensionsCode.bind",
        "Icon": "/SamplePages/Visual Extensions/VisualExtensions.png",
        "BadgeUpdateVersionRequired": "Creators Update required",
        "DocumentationUrl": "https://raw.githubusercontent.com/MicrosoftDocs/WindowsCommunityToolkitDocs/master/docs/extensions/VisualExtensions.md"
      },
      {
        "Name": "FrameworkElementExtensions",
        "Type": "FrameworkElementExtensionsPage",
        "About": "Extensions for all the FrameworkElement controls.",
        "CodeUrl": "https://github.com/windows-toolkit/WindowsCommunityToolkit/tree/master/Microsoft.Toolkit.Uwp.UI/Extensions/FrameworkElement",
        "XamlCodeFile": "FrameworkElementExtensionsCode.bind",
        "Icon": "/Assets/Helpers.png",
        "DocumentationUrl": "https://raw.githubusercontent.com/MicrosoftDocs/WindowsCommunityToolkitDocs/master/docs/extensions/FrameworkElementExtensions.md"
      },
      {
        "Name": "ClipToBounds",
        "Type": "ClipToBoundsPage",
        "About": "Extension to clip the UIElement inner controls inside its bounds.",
        "CodeUrl": "https://github.com/windows-toolkit/WindowsCommunityToolkit/tree/master/Microsoft.Toolkit.Uwp.UI/Extensions/UIElement",
        "XamlCodeFile": "ClipToBoundsCode.bind",
        "Icon": "/Assets/Helpers.png",
        "DocumentationUrl": "https://raw.githubusercontent.com/MicrosoftDocs/WindowsCommunityToolkitDocs/master/docs/extensions/UIElementExtensions.md"
      },
      {
        "Name": "StringExtensions",
        "Type": "StringExtensionsPage",
        "About": "String Extensions to validate strings",
        "CodeUrl": "https://github.com/windows-toolkit/WindowsCommunityToolkit/tree/master/Microsoft.Toolkit/Extensions",
        "Icon": "/Assets/Helpers.png",
        "DocumentationUrl": "https://raw.githubusercontent.com/MicrosoftDocs/WindowsCommunityToolkitDocs/master/docs/extensions/StringExtensions.md"
      },
      {
        "Name": "ScrollViewerExtensions",
        "Type": "ScrollViewerExtensionsPage",
        "About": "Extensions for all controls that contain a ScrollViewer like ListView.",
        "CodeUrl": "https://github.com/windows-toolkit/WindowsCommunityToolkit/tree/master/Microsoft.Toolkit.Uwp.UI/Extensions/ScrollViewer",
        "XamlCodeFile": "ScrollViewerExtensionsCode.bind",
        "Icon": "/Assets/Helpers.png",
        "DocumentationUrl": "https://raw.githubusercontent.com/MicrosoftDocs/WindowsCommunityToolkitDocs/master/docs/extensions/ScrollViewerExtensions.md"
      },
      {
        "Name": "OnDevice",
        "Type": "OnDevicePage",
        "About": "The OnDevice markup extension allows you to customize UI appearance on a per-DeviceFamily basis.",
        "Icon": "/SamplePages/OnDevice/OnDevice.png",
        "XamlCodeFile": "OnDeviceXaml.bind",
        "DocumentationUrl": "https://raw.githubusercontent.com/MicrosoftDocs/WindowsCommunityToolkitDocs/master/docs/extensions/OnDeviceMarkup.md"
      },
	  {
	    "Name": "IconExtensions",
	    "Type": "IconExtensionsPage",
	    "About": "Markup extensions to easily create various types of icons.",
	    "CodeUrl": "https://github.com/windows-toolkit/WindowsCommunityToolkit/tree/master/Microsoft.Toolkit.Uwp.UI/Extensions/Markup/FontIconExtension",
	    "XamlCodeFile": "IconExtensionsXaml.bind",
	    "Icon": "/Assets/Helpers.png", 
	    "DocumentationUrl": "https://raw.githubusercontent.com/MicrosoftDocs/WindowsCommunityToolkitDocs/master/docs/extensions/IconExtensions.md"
	  }
    ]
  },
  {
    "Name": "Gaze",
    "Icon": "Icons/DeveloperTools.png",
    "Samples": [
      {
        "Name": "GazeInteraction",
        "Type": "GazeInteractionPage",
        "About": "Demonstrate the properties and events of the Gaze Interaction library",
        "XamlCodeFile": "GazeInteractionXaml.bind",
        "CodeFile": "GazeInteractionCode.bind",
        "Icon": "/SamplePages/GazeInteraction/GazeInteraction.png",
        "DocumentationUrl": "https://raw.githubusercontent.com/MicrosoftDocs/WindowsCommunityToolkitDocs/master/docs/gaze/GazeInteractionLibrary.md",
        "ApiCheck": "Windows.Devices.Input.Preview.GazeInputSourcePreview"
      },
      {
        "Name": "GazeTracing",
        "Type": "GazeTracingPage",
        "About": "Shows how to use the Windows 10 API for eye trackers",
        "CodeUrl": "https://github.com/windows-toolkit/WindowsCommunityToolkit/tree/master/Microsoft.Toolkit.Uwp.Input.Gaze/",
        "XamlCodeFile": "GazeTracingXaml.bind",
        "CodeFile": "GazeTracingCode.bind",
        "Icon": "/SamplePages/GazeTracing/GazeTracing.png",
        "ApiCheck": "Windows.Devices.Input.Preview.GazeInputSourcePreview"
      }
    ]
  }
]<|MERGE_RESOLUTION|>--- conflicted
+++ resolved
@@ -1016,12 +1016,7 @@
         "CodeUrl": "https://github.com/windows-toolkit/WindowsCommunityToolkit/tree/master/Microsoft.Toolkit.Uwp.UI.Media/Brushes/BackdropBlurBrush.cs",
         "XamlCodeFile": "BackdropBlurBrushXaml.bind",
         "Icon": "/SamplePages/BackdropBlurBrush/BackdropBlurBrush.png",
-<<<<<<< HEAD
-        "BadgeUpdateVersionRequired": "Creators Update required",
         "ApiCheck": "Microsoft.UI.Xaml.Media.XamlCompositionBrushBase",
-=======
-        "ApiCheck": "Windows.UI.Xaml.Media.XamlCompositionBrushBase",
->>>>>>> 2cfad9c9
         "DocumentationUrl": "https://raw.githubusercontent.com/MicrosoftDocs/WindowsCommunityToolkitDocs/master/docs/brushes/BackdropBlurBrush.md"
       },
       {
@@ -1031,12 +1026,7 @@
         "CodeUrl": "https://github.com/windows-toolkit/WindowsCommunityToolkit/tree/master/Microsoft.Toolkit.Uwp.UI.Media/Brushes/BackdropInvertBrush.cs",
         "XamlCodeFile": "BackdropInvertBrushXaml.bind",
         "Icon": "/SamplePages/BackdropInvertBrush/BackdropInvertBrush.png",
-<<<<<<< HEAD
-        "BadgeUpdateVersionRequired": "Creators Update required",
         "ApiCheck": "Microsoft.UI.Xaml.Media.XamlCompositionBrushBase",
-=======
-        "ApiCheck": "Windows.UI.Xaml.Media.XamlCompositionBrushBase",
->>>>>>> 2cfad9c9
         "DocumentationUrl": "https://raw.githubusercontent.com/MicrosoftDocs/WindowsCommunityToolkitDocs/master/docs/brushes/BackdropInvertBrush.md"
       },
       {
@@ -1046,12 +1036,7 @@
         "CodeUrl": "https://github.com/windows-toolkit/WindowsCommunityToolkit/tree/master/Microsoft.Toolkit.Uwp.UI.Media/Brushes/BackdropGammaTransferBrush.cs",
         "XamlCodeFile": "BackdropGammaTransferBrushXaml.bind",
         "Icon": "/SamplePages/BackdropGammaTransferBrush/BackdropGammaTransferBrush.png",
-<<<<<<< HEAD
-        "BadgeUpdateVersionRequired": "Creators Update required",
         "ApiCheck": "Microsoft.UI.Xaml.Media.XamlCompositionBrushBase",
-=======
-        "ApiCheck": "Windows.UI.Xaml.Media.XamlCompositionBrushBase",
->>>>>>> 2cfad9c9
         "DocumentationUrl": "https://raw.githubusercontent.com/MicrosoftDocs/WindowsCommunityToolkitDocs/master/docs/brushes/BackdropGammaTransferBrush.md"
       },
       {
@@ -1061,12 +1046,7 @@
         "CodeUrl": "https://github.com/windows-toolkit/WindowsCommunityToolkit/tree/master/Microsoft.Toolkit.Uwp.UI.Media/Brushes/BackdropSaturationBrush.cs",
         "XamlCodeFile": "BackdropSaturationBrushXaml.bind",
         "Icon": "/SamplePages/BackdropSaturationBrush/BackdropSaturationBrush.png",
-<<<<<<< HEAD
-        "BadgeUpdateVersionRequired": "Creators Update required",
         "ApiCheck": "Microsoft.UI.Xaml.Media.XamlCompositionBrushBase",
-=======
-        "ApiCheck": "Windows.UI.Xaml.Media.XamlCompositionBrushBase",
->>>>>>> 2cfad9c9
         "DocumentationUrl": "https://raw.githubusercontent.com/MicrosoftDocs/WindowsCommunityToolkitDocs/master/docs/brushes/BackdropSaturationBrush.md"
       },
       {
@@ -1076,12 +1056,7 @@
         "CodeUrl": "https://github.com/windows-toolkit/WindowsCommunityToolkit/tree/master/Microsoft.Toolkit.Uwp.UI.Media/Brushes/BackdropSepiaBrush.cs",
         "XamlCodeFile": "BackdropSepiaBrushXaml.bind",
         "Icon": "/SamplePages/BackdropSepiaBrush/BackdropSepiaBrush.png",
-<<<<<<< HEAD
-        "BadgeUpdateVersionRequired": "Creators Update required",
         "ApiCheck": "Microsoft.UI.Xaml.Media.XamlCompositionBrushBase",
-=======
-        "ApiCheck": "Windows.UI.Xaml.Media.XamlCompositionBrushBase",
->>>>>>> 2cfad9c9
         "DocumentationUrl": "https://raw.githubusercontent.com/MicrosoftDocs/WindowsCommunityToolkitDocs/master/docs/brushes/BackdropSepiaBrush.md"
       },
       {
@@ -1091,12 +1066,7 @@
         "CodeUrl": "https://github.com/windows-toolkit/WindowsCommunityToolkit/tree/master/Microsoft.Toolkit.Uwp.UI.Media/Brushes/ImageBlendBrush.cs",
         "XamlCodeFile": "ImageBlendBrushXaml.bind",
         "Icon": "/SamplePages/ImageBlendBrush/ImageBlendBrush.png",
-<<<<<<< HEAD
-        "BadgeUpdateVersionRequired": "Creators Update required",
         "ApiCheck": "Microsoft.UI.Xaml.Media.XamlCompositionBrushBase",
-=======
-        "ApiCheck": "Windows.UI.Xaml.Media.XamlCompositionBrushBase",
->>>>>>> 2cfad9c9
         "DocumentationUrl": "https://raw.githubusercontent.com/MicrosoftDocs/WindowsCommunityToolkitDocs/master/docs/brushes/ImageBlendBrush.md"
       },
       {
@@ -1106,12 +1076,7 @@
         "CodeUrl": "https://github.com/windows-toolkit/WindowsCommunityToolkit/tree/master/Microsoft.Toolkit.Uwp.UI.Media/Brushes/RadialGradientBrush.cs",
         "XamlCodeFile": "RadialGradientBrushXaml.bind",
         "Icon": "/SamplePages/RadialGradientBrush/RadialGradientBrush.png",
-<<<<<<< HEAD
-        "BadgeUpdateVersionRequired": "Creators Update required",
         "ApiCheck": "Microsoft.UI.Xaml.Media.XamlCompositionBrushBase",
-=======
-        "ApiCheck": "Windows.UI.Xaml.Media.XamlCompositionBrushBase",
->>>>>>> 2cfad9c9
         "DocumentationUrl": "https://raw.githubusercontent.com/MicrosoftDocs/WindowsCommunityToolkitDocs/master/docs/brushes/RadialGradientBrush.md"
       },
       {
