--- conflicted
+++ resolved
@@ -216,16 +216,7 @@
                                 <ColumnDefinition />
                                 <ColumnDefinition />
                             </Grid.ColumnDefinitions>
-<<<<<<< HEAD
-
-                            <Grid.RowDefinitions>
-                                <RowDefinition />
-                                <RowDefinition />
-                            </Grid.RowDefinitions>
-
-=======
                             
->>>>>>> 530e1c9c
                             <TextBox x:Name="UrlText"
                                     Header="Url"
                                     Text="https://github.com/Microsoft/WindowsCommunityToolkit" />
