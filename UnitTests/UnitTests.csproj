--- conflicted
+++ resolved
@@ -129,11 +129,8 @@
     <Compile Include="Extensions\Test_ArrayExtensions.cs" />
     <Compile Include="Extensions\Test_NullableBoolMarkupExtension.cs" />
     <Compile Include="GlobalSuppressions.cs" />
-<<<<<<< HEAD
+    <Compile Include="Helpers\TestDeepLinkParser.cs" />
     <Compile Include="Helpers\Test_DispatcherHelper.cs" />
-=======
-    <Compile Include="Helpers\TestDeepLinkParser.cs" />
->>>>>>> adf771ea
     <Compile Include="Helpers\Test_AdvancedCollectionView.cs" />
     <Compile Include="Helpers\Test_BackgroundTaskHelper.cs" />
     <Compile Include="Helpers\Test_CollectionCapableDeepLinkParser.cs" />
