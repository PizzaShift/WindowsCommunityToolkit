--- conflicted
+++ resolved
@@ -127,17 +127,10 @@
       <Version>6.2.9</Version>
     </PackageReference>
     <PackageReference Include="MSTest.TestAdapter">
-<<<<<<< HEAD
-      <Version>2.0.0</Version>
-    </PackageReference>
-    <PackageReference Include="MSTest.TestFramework">
-      <Version>2.0.0</Version>
-=======
       <Version>2.1.0</Version>
     </PackageReference>
     <PackageReference Include="MSTest.TestFramework">
       <Version>2.1.0</Version>
->>>>>>> fab5e1e7
     </PackageReference>
     <PackageReference Include="System.Xml.ReaderWriter">
       <Version>4.3.0</Version>
