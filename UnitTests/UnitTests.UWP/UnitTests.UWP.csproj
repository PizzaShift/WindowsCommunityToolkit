﻿<Project Sdk="Microsoft.NET.Sdk">

  <PropertyGroup>
    <TargetFramework>netcoreapp5.0</TargetFramework>
    <TargetPlatformVersion>10.0.18362.0</TargetPlatformVersion>
    <GenerateAssemblyInfo>false</GenerateAssemblyInfo>
    <Platforms>x86;x64</Platforms>

    <!--<ApplicationManifest>app.manifest</ApplicationManifest>-->

    <IsPackable>false</IsPackable>
  </PropertyGroup>

  <PropertyGroup>
    <DefineConstants>TRACE;DISABLE_XAML_GENERATED_MAIN</DefineConstants>
  </PropertyGroup>

  <ItemGroup>
<<<<<<< HEAD
    <PackageReference Include="FluentAssertions" Version="5.10.2" />
    <PackageReference Include="Microsoft.NET.Test.Sdk" Version="16.6.1" />
    <PackageReference Include="MSTest.TestAdapter" Version="2.1.1" />
    <PackageReference Include="MSTest.TestFramework" Version="2.1.1" />
    <PackageReference Include="coverlet.collector" Version="1.2.1" />
=======
    <SDKReference Include="TestPlatform.Universal, Version=$(UnitTestPlatformVersion)" />
  </ItemGroup>
  <ItemGroup>
    <PackageReference Include="FluentAssertions">
      <Version>5.10.3</Version>
    </PackageReference>
    <PackageReference Include="Microsoft.NETCore.UniversalWindowsPlatform">
      <Version>6.2.10</Version>
    </PackageReference>
    <PackageReference Include="MSTest.TestAdapter">
      <Version>2.1.0</Version>
    </PackageReference>
    <PackageReference Include="MSTest.TestFramework">
      <Version>2.1.0</Version>
    </PackageReference>
    <PackageReference Include="System.Xml.XPath.XmlDocument">
      <Version>4.3.0</Version>
    </PackageReference>
    <PackageReference Include="System.Xml.XPath.XmlDocument">
      <Version>4.3.0</Version>
    </PackageReference>
  </ItemGroup>
  <ItemGroup>
    <Compile Include="Converters\Test_AdaptiveHeightValueConverter.cs" />
    <Compile Include="Converters\Test_BoolToObjectConverter.cs" />
    <Compile Include="Converters\Test_EmptyCollectionToObjectConverter.cs" />
    <Compile Include="Converters\Test_EmptyStringToObjectConverter.cs" />
    <Compile Include="Converters\Test_StringFormatConverter.cs" />
    <Compile Include="Extensions\Helpers\ObjectWithNullableBoolProperty.cs" />
    <Compile Include="Extensions\Test_BitmapIconExtensionMarkupExtension.cs" />
    <Compile Include="Extensions\Test_FontIconSourceExtensionMarkupExtension.cs" />
    <Compile Include="Extensions\Test_FontIconExtensionMarkupExtension.cs" />
    <Compile Include="Extensions\Test_NullableBoolMarkupExtension.cs" />
    <Compile Include="GlobalSuppressions.cs" />
    <Compile Include="Helpers\TestCollectionCapableDeepLinkParser.cs" />
    <Compile Include="Helpers\TestDeepLinkParser.cs" />
    <Compile Include="Helpers\Test_DispatcherQueueHelper.cs" />
    <Compile Include="Helpers\Test_DispatcherHelper.cs" />
    <Compile Include="Helpers\Test_AdvancedCollectionView.cs" />
    <Compile Include="Helpers\Test_BackgroundTaskHelper.cs" />
    <Compile Include="Helpers\Test_CollectionCapableDeepLinkParser.cs" />
    <Compile Include="Helpers\Test_ColorHelper.cs" />
    <Compile Include="Helpers\Test_ConnectionHelper.cs" />
    <Compile Include="Helpers\Test_ScreenUnitHelper.cs" />
    <Compile Include="Helpers\Test_StorageFileHelper.cs" />
    <Compile Include="Helpers\Test_StorageHelper.cs" />
    <Compile Include="Helpers\Test_StreamHelper.cs" />
    <Compile Include="Helpers\Test_DeepLinkParser.cs" />
    <Compile Include="Markdown\Parse\BoldTests.cs" />
    <Compile Include="Markdown\Parse\CodeTests.cs" />
    <Compile Include="Markdown\Parse\HeaderTests.cs" />
    <Compile Include="Markdown\Parse\HorizontalRuleTests.cs" />
    <Compile Include="Markdown\Parse\HyperlinkTests.cs" />
    <Compile Include="Markdown\Parse\ImageInlineTests.cs" />
    <Compile Include="Markdown\Parse\ItalicTests.cs" />
    <Compile Include="Markdown\Parse\ListTests.cs" />
    <Compile Include="Markdown\Parse\MarkdownLinkTests.cs" />
    <Compile Include="Markdown\Parse\ParagraphTests.cs" />
    <Compile Include="Markdown\Parse\ParseTestBase.cs" />
    <Compile Include="Markdown\Parse\ParseTestExtensionMethods.cs" />
    <Compile Include="Markdown\Parse\QuoteTests.cs" />
    <Compile Include="Markdown\Parse\StrikethroughTests.cs" />
    <Compile Include="Markdown\Parse\SubscriptTests.cs" />
    <Compile Include="Markdown\Parse\SuperscriptTests.cs" />
    <Compile Include="Markdown\Parse\TableTests.cs" />
    <Compile Include="Markdown\TestBase.cs" />
    <Compile Include="PrivateObject.cs" />
    <Compile Include="PrivateType.cs" />
    <Compile Include="Properties\AssemblyInfo.cs" />
    <Compile Include="Helpers\Test_WeakEventListener.cs" />
    <Compile Include="UI\Controls\Test_TokenizingTextBox_General.cs" />
    <Compile Include="UI\Controls\Test_TokenizingTextBox_InterspersedCollection.cs" />
    <Compile Include="UI\Controls\Test_MasterDetailsView.cs" />
    <Compile Include="UI\Controls\Test_UniformGrid_AutoLayout.cs" />
    <Compile Include="UI\Controls\Test_UniformGrid_RowColDefinitions.cs" />
    <Compile Include="UI\Controls\Test_UniformGrid_FreeSpots.cs" />
    <Compile Include="UI\Controls\Test_UniformGrid_Dimensions.cs" />
    <Compile Include="UI\Person.cs" />
    <Compile Include="UI\Test_AdvancedCollectionView.cs" />
    <Compile Include="UnitTestApp.xaml.cs">
      <DependentUpon>UnitTestApp.xaml</DependentUpon>
    </Compile>
  </ItemGroup>
  <ItemGroup>
    <ApplicationDefinition Include="UnitTestApp.xaml">
      <Generator>MSBuild:Compile</Generator>
      <SubType>Designer</SubType>
    </ApplicationDefinition>
  </ItemGroup>
  <ItemGroup>
    <AppxManifest Include="Package.appxmanifest">
      <SubType>Designer</SubType>
    </AppxManifest>
    <None Include=".editorconfig" />
  </ItemGroup>
  <ItemGroup>
    <Content Include="Assets\Samples\lorem.txt" />
    <Content Include="Properties\UnitTestApp.rd.xml" />
    <Content Include="Assets\LockScreenLogo.scale-200.png" />
    <Content Include="Assets\SplashScreen.scale-200.png" />
    <Content Include="Assets\Square150x150Logo.scale-200.png" />
    <Content Include="Assets\Square44x44Logo.scale-200.png" />
    <Content Include="Assets\Square44x44Logo.targetsize-24_altform-unplated.png" />
    <Content Include="Assets\StoreLogo.png" />
    <Content Include="Assets\Wide310x150Logo.scale-200.png" />
  </ItemGroup>
  <ItemGroup>
    <ProjectReference Include="..\..\Microsoft.Toolkit.Parsers\Microsoft.Toolkit.Parsers.csproj">
      <Project>{42ca4935-54be-42ea-ac19-992378c08de6}</Project>
      <Name>Microsoft.Toolkit.Parsers</Name>
    </ProjectReference>
    <ProjectReference Include="..\..\Microsoft.Toolkit.Services\Microsoft.Toolkit.Services.csproj">
      <Project>{34398053-fc70-4243-84f9-f355defff66d}</Project>
      <Name>Microsoft.Toolkit.Services</Name>
    </ProjectReference>
    <ProjectReference Include="..\..\Microsoft.Toolkit.Uwp.Connectivity\Microsoft.Toolkit.Uwp.Connectivity.csproj">
      <Project>{b1e850ff-dde6-44d5-a830-34250e97a687}</Project>
      <Name>Microsoft.Toolkit.Uwp.Connectivity</Name>
    </ProjectReference>
    <ProjectReference Include="..\..\Microsoft.Toolkit.Uwp.UI.Controls\Microsoft.Toolkit.Uwp.UI.Controls.csproj">
      <Project>{e9faabfb-d726-42c1-83c1-cb46a29fea81}</Project>
      <Name>Microsoft.Toolkit.Uwp.UI.Controls</Name>
    </ProjectReference>
    <ProjectReference Include="..\..\Microsoft.Toolkit.Uwp.UI\Microsoft.Toolkit.Uwp.UI.csproj">
      <Project>{3dd8aa7c-3569-4e51-992f-0c2257e8878e}</Project>
      <Name>Microsoft.Toolkit.Uwp.UI</Name>
    </ProjectReference>
    <ProjectReference Include="..\..\Microsoft.Toolkit.Uwp\Microsoft.Toolkit.Uwp.csproj">
      <Project>{805f80df-75c6-4c2f-8fd9-b47f6d0df5a3}</Project>
      <Name>Microsoft.Toolkit.Uwp</Name>
    </ProjectReference>
    <ProjectReference Include="..\..\Microsoft.Toolkit\Microsoft.Toolkit.csproj">
      <Project>{6fe128a8-cefa-4a61-a987-ec92de6b538e}</Project>
      <Name>Microsoft.Toolkit</Name>
    </ProjectReference>
>>>>>>> a8dba804
  </ItemGroup>

  <ItemGroup>
    <ProjectReference Include="..\..\Microsoft.Toolkit.Parsers\Microsoft.Toolkit.Parsers.csproj" />
    <ProjectReference Include="..\..\Microsoft.Toolkit.Services\Microsoft.Toolkit.Services.csproj" />
    <ProjectReference Include="..\..\Microsoft.Toolkit.Uwp.Connectivity\Microsoft.Toolkit.Uwp.Connectivity.csproj" />
    <ProjectReference Include="..\..\Microsoft.Toolkit.Uwp.UI.Controls\Microsoft.Toolkit.Uwp.UI.Controls.csproj" />
    <ProjectReference Include="..\..\Microsoft.Toolkit.Uwp.UI\Microsoft.Toolkit.Uwp.UI.csproj" />
    <ProjectReference Include="..\..\Microsoft.Toolkit.Uwp\Microsoft.Toolkit.Uwp.csproj" />
    <ProjectReference Include="..\..\Microsoft.Toolkit\Microsoft.Toolkit.csproj" />
  </ItemGroup>

  <Import Project="..\UnitTests.Shared\UnitTests.Shared.projitems" Label="Shared" />

</Project><|MERGE_RESOLUTION|>--- conflicted
+++ resolved
@@ -16,149 +16,11 @@
   </PropertyGroup>
 
   <ItemGroup>
-<<<<<<< HEAD
-    <PackageReference Include="FluentAssertions" Version="5.10.2" />
+    <PackageReference Include="FluentAssertions" Version="5.10.3" />
     <PackageReference Include="Microsoft.NET.Test.Sdk" Version="16.6.1" />
     <PackageReference Include="MSTest.TestAdapter" Version="2.1.1" />
     <PackageReference Include="MSTest.TestFramework" Version="2.1.1" />
     <PackageReference Include="coverlet.collector" Version="1.2.1" />
-=======
-    <SDKReference Include="TestPlatform.Universal, Version=$(UnitTestPlatformVersion)" />
-  </ItemGroup>
-  <ItemGroup>
-    <PackageReference Include="FluentAssertions">
-      <Version>5.10.3</Version>
-    </PackageReference>
-    <PackageReference Include="Microsoft.NETCore.UniversalWindowsPlatform">
-      <Version>6.2.10</Version>
-    </PackageReference>
-    <PackageReference Include="MSTest.TestAdapter">
-      <Version>2.1.0</Version>
-    </PackageReference>
-    <PackageReference Include="MSTest.TestFramework">
-      <Version>2.1.0</Version>
-    </PackageReference>
-    <PackageReference Include="System.Xml.XPath.XmlDocument">
-      <Version>4.3.0</Version>
-    </PackageReference>
-    <PackageReference Include="System.Xml.XPath.XmlDocument">
-      <Version>4.3.0</Version>
-    </PackageReference>
-  </ItemGroup>
-  <ItemGroup>
-    <Compile Include="Converters\Test_AdaptiveHeightValueConverter.cs" />
-    <Compile Include="Converters\Test_BoolToObjectConverter.cs" />
-    <Compile Include="Converters\Test_EmptyCollectionToObjectConverter.cs" />
-    <Compile Include="Converters\Test_EmptyStringToObjectConverter.cs" />
-    <Compile Include="Converters\Test_StringFormatConverter.cs" />
-    <Compile Include="Extensions\Helpers\ObjectWithNullableBoolProperty.cs" />
-    <Compile Include="Extensions\Test_BitmapIconExtensionMarkupExtension.cs" />
-    <Compile Include="Extensions\Test_FontIconSourceExtensionMarkupExtension.cs" />
-    <Compile Include="Extensions\Test_FontIconExtensionMarkupExtension.cs" />
-    <Compile Include="Extensions\Test_NullableBoolMarkupExtension.cs" />
-    <Compile Include="GlobalSuppressions.cs" />
-    <Compile Include="Helpers\TestCollectionCapableDeepLinkParser.cs" />
-    <Compile Include="Helpers\TestDeepLinkParser.cs" />
-    <Compile Include="Helpers\Test_DispatcherQueueHelper.cs" />
-    <Compile Include="Helpers\Test_DispatcherHelper.cs" />
-    <Compile Include="Helpers\Test_AdvancedCollectionView.cs" />
-    <Compile Include="Helpers\Test_BackgroundTaskHelper.cs" />
-    <Compile Include="Helpers\Test_CollectionCapableDeepLinkParser.cs" />
-    <Compile Include="Helpers\Test_ColorHelper.cs" />
-    <Compile Include="Helpers\Test_ConnectionHelper.cs" />
-    <Compile Include="Helpers\Test_ScreenUnitHelper.cs" />
-    <Compile Include="Helpers\Test_StorageFileHelper.cs" />
-    <Compile Include="Helpers\Test_StorageHelper.cs" />
-    <Compile Include="Helpers\Test_StreamHelper.cs" />
-    <Compile Include="Helpers\Test_DeepLinkParser.cs" />
-    <Compile Include="Markdown\Parse\BoldTests.cs" />
-    <Compile Include="Markdown\Parse\CodeTests.cs" />
-    <Compile Include="Markdown\Parse\HeaderTests.cs" />
-    <Compile Include="Markdown\Parse\HorizontalRuleTests.cs" />
-    <Compile Include="Markdown\Parse\HyperlinkTests.cs" />
-    <Compile Include="Markdown\Parse\ImageInlineTests.cs" />
-    <Compile Include="Markdown\Parse\ItalicTests.cs" />
-    <Compile Include="Markdown\Parse\ListTests.cs" />
-    <Compile Include="Markdown\Parse\MarkdownLinkTests.cs" />
-    <Compile Include="Markdown\Parse\ParagraphTests.cs" />
-    <Compile Include="Markdown\Parse\ParseTestBase.cs" />
-    <Compile Include="Markdown\Parse\ParseTestExtensionMethods.cs" />
-    <Compile Include="Markdown\Parse\QuoteTests.cs" />
-    <Compile Include="Markdown\Parse\StrikethroughTests.cs" />
-    <Compile Include="Markdown\Parse\SubscriptTests.cs" />
-    <Compile Include="Markdown\Parse\SuperscriptTests.cs" />
-    <Compile Include="Markdown\Parse\TableTests.cs" />
-    <Compile Include="Markdown\TestBase.cs" />
-    <Compile Include="PrivateObject.cs" />
-    <Compile Include="PrivateType.cs" />
-    <Compile Include="Properties\AssemblyInfo.cs" />
-    <Compile Include="Helpers\Test_WeakEventListener.cs" />
-    <Compile Include="UI\Controls\Test_TokenizingTextBox_General.cs" />
-    <Compile Include="UI\Controls\Test_TokenizingTextBox_InterspersedCollection.cs" />
-    <Compile Include="UI\Controls\Test_MasterDetailsView.cs" />
-    <Compile Include="UI\Controls\Test_UniformGrid_AutoLayout.cs" />
-    <Compile Include="UI\Controls\Test_UniformGrid_RowColDefinitions.cs" />
-    <Compile Include="UI\Controls\Test_UniformGrid_FreeSpots.cs" />
-    <Compile Include="UI\Controls\Test_UniformGrid_Dimensions.cs" />
-    <Compile Include="UI\Person.cs" />
-    <Compile Include="UI\Test_AdvancedCollectionView.cs" />
-    <Compile Include="UnitTestApp.xaml.cs">
-      <DependentUpon>UnitTestApp.xaml</DependentUpon>
-    </Compile>
-  </ItemGroup>
-  <ItemGroup>
-    <ApplicationDefinition Include="UnitTestApp.xaml">
-      <Generator>MSBuild:Compile</Generator>
-      <SubType>Designer</SubType>
-    </ApplicationDefinition>
-  </ItemGroup>
-  <ItemGroup>
-    <AppxManifest Include="Package.appxmanifest">
-      <SubType>Designer</SubType>
-    </AppxManifest>
-    <None Include=".editorconfig" />
-  </ItemGroup>
-  <ItemGroup>
-    <Content Include="Assets\Samples\lorem.txt" />
-    <Content Include="Properties\UnitTestApp.rd.xml" />
-    <Content Include="Assets\LockScreenLogo.scale-200.png" />
-    <Content Include="Assets\SplashScreen.scale-200.png" />
-    <Content Include="Assets\Square150x150Logo.scale-200.png" />
-    <Content Include="Assets\Square44x44Logo.scale-200.png" />
-    <Content Include="Assets\Square44x44Logo.targetsize-24_altform-unplated.png" />
-    <Content Include="Assets\StoreLogo.png" />
-    <Content Include="Assets\Wide310x150Logo.scale-200.png" />
-  </ItemGroup>
-  <ItemGroup>
-    <ProjectReference Include="..\..\Microsoft.Toolkit.Parsers\Microsoft.Toolkit.Parsers.csproj">
-      <Project>{42ca4935-54be-42ea-ac19-992378c08de6}</Project>
-      <Name>Microsoft.Toolkit.Parsers</Name>
-    </ProjectReference>
-    <ProjectReference Include="..\..\Microsoft.Toolkit.Services\Microsoft.Toolkit.Services.csproj">
-      <Project>{34398053-fc70-4243-84f9-f355defff66d}</Project>
-      <Name>Microsoft.Toolkit.Services</Name>
-    </ProjectReference>
-    <ProjectReference Include="..\..\Microsoft.Toolkit.Uwp.Connectivity\Microsoft.Toolkit.Uwp.Connectivity.csproj">
-      <Project>{b1e850ff-dde6-44d5-a830-34250e97a687}</Project>
-      <Name>Microsoft.Toolkit.Uwp.Connectivity</Name>
-    </ProjectReference>
-    <ProjectReference Include="..\..\Microsoft.Toolkit.Uwp.UI.Controls\Microsoft.Toolkit.Uwp.UI.Controls.csproj">
-      <Project>{e9faabfb-d726-42c1-83c1-cb46a29fea81}</Project>
-      <Name>Microsoft.Toolkit.Uwp.UI.Controls</Name>
-    </ProjectReference>
-    <ProjectReference Include="..\..\Microsoft.Toolkit.Uwp.UI\Microsoft.Toolkit.Uwp.UI.csproj">
-      <Project>{3dd8aa7c-3569-4e51-992f-0c2257e8878e}</Project>
-      <Name>Microsoft.Toolkit.Uwp.UI</Name>
-    </ProjectReference>
-    <ProjectReference Include="..\..\Microsoft.Toolkit.Uwp\Microsoft.Toolkit.Uwp.csproj">
-      <Project>{805f80df-75c6-4c2f-8fd9-b47f6d0df5a3}</Project>
-      <Name>Microsoft.Toolkit.Uwp</Name>
-    </ProjectReference>
-    <ProjectReference Include="..\..\Microsoft.Toolkit\Microsoft.Toolkit.csproj">
-      <Project>{6fe128a8-cefa-4a61-a987-ec92de6b538e}</Project>
-      <Name>Microsoft.Toolkit</Name>
-    </ProjectReference>
->>>>>>> a8dba804
   </ItemGroup>
 
   <ItemGroup>
